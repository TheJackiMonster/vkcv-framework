--- conflicted
+++ resolved
@@ -10,7 +10,6 @@
 int main(int argc, const char** argv) {
 	const char* applicationName = "First Scene";
 
-<<<<<<< HEAD
 	uint32_t windowWidth = 800;
 	uint32_t windowHeight = 600;
 
@@ -19,13 +18,6 @@
 			VK_MAKE_VERSION(0, 0, 1),
 			{vk::QueueFlagBits::eTransfer, vk::QueueFlagBits::eGraphics, vk::QueueFlagBits::eCompute},
 			{ VK_KHR_SWAPCHAIN_EXTENSION_NAME }
-=======
-	vkcv::Window window = vkcv::Window::create(
-		applicationName,
-		800,
-		600,
-		true
->>>>>>> b44d10ca
 	);
 	vkcv::WindowHandle windowHandle = core.createWindow(applicationName, windowWidth, windowHeight, false);
 	vkcv::Window& window = core.getWindow(windowHandle);
