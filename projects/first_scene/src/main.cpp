#include <iostream>
#include <vkcv/Core.hpp>
#include <GLFW/glfw3.h>
#include <vkcv/camera/CameraManager.hpp>
#include <chrono>
#include <vkcv/asset/asset_loader.hpp>
#include <vkcv/Logger.hpp>
#include <vkcv/scene/Scene.hpp>



int main(int argc, const char** argv) {
	const char* applicationName = "First Scene";

	uint32_t windowWidth = 800;
	uint32_t windowHeight = 600;

	vkcv::Window window = vkcv::Window::create(
		applicationName,
		windowWidth,
		windowHeight,
		true
	);

	vkcv::camera::CameraManager cameraManager(window);
	uint32_t camIndex0 = cameraManager.addCamera(vkcv::camera::ControllerType::PILOT);
	uint32_t camIndex1 = cameraManager.addCamera(vkcv::camera::ControllerType::TRACKBALL);

	cameraManager.getCamera(camIndex0).setPosition(glm::vec3(0, 0, -3));
	cameraManager.getCamera(camIndex0).setNearFar(0.1f, 30.0f);
	
	cameraManager.getCamera(camIndex1).setNearFar(0.1f, 30.0f);

	vkcv::Core core = vkcv::Core::create(
		window,
		applicationName,
		VK_MAKE_VERSION(0, 0, 1),
		{ vk::QueueFlagBits::eGraphics ,vk::QueueFlagBits::eCompute , vk::QueueFlagBits::eTransfer },
		{},
		{ "VK_KHR_swapchain" }
	);
	
	vkcv::scene::Scene scene = vkcv::scene::Scene::load(core, std::filesystem::path(
			argc > 1 ? argv[1] : "resources/Sponza/Sponza.gltf"
	));

	const vkcv::AttachmentDescription present_color_attachment(
		vkcv::AttachmentOperation::STORE,
		vkcv::AttachmentOperation::CLEAR,
		core.getSwapchain().getFormat()
	);

	const vkcv::AttachmentDescription depth_attachment(
		vkcv::AttachmentOperation::STORE,
		vkcv::AttachmentOperation::CLEAR,
		vk::Format::eD32Sfloat
	);

	vkcv::PassConfig scenePassDefinition({ present_color_attachment, depth_attachment });
	vkcv::PassHandle scenePass = core.createPass(scenePassDefinition);

	if (!scenePass) {
		std::cout << "Error. Could not create renderpass. Exiting." << std::endl;
		return EXIT_FAILURE;
	}

	vkcv::ShaderProgram sceneShaderProgram{};
	sceneShaderProgram.addShader(vkcv::ShaderStage::VERTEX, std::filesystem::path("resources/shaders/vert.spv"));
	sceneShaderProgram.addShader(vkcv::ShaderStage::FRAGMENT, std::filesystem::path("resources/shaders/frag.spv"));

	const std::vector<vkcv::VertexAttachment> vertexAttachments = sceneShaderProgram.getVertexAttachments();
	std::vector<vkcv::VertexBinding> bindings;
	for (size_t i = 0; i < vertexAttachments.size(); i++) {
		bindings.push_back(vkcv::VertexBinding(i, { vertexAttachments[i] }));
	}

	const vkcv::VertexLayout sceneLayout(bindings);
	
	const auto& material0 = scene.getMaterial(0);

	const vkcv::PipelineConfig scenePipelineDefsinition{
		sceneShaderProgram,
		UINT32_MAX,
		UINT32_MAX,
		scenePass,
		{sceneLayout},
		{ core.getDescriptorSet(material0.getDescriptorSet()).layout },
		true };
	vkcv::PipelineHandle scenePipeline = core.createGraphicsPipeline(scenePipelineDefsinition);
	
	if (!scenePipeline) {
		std::cout << "Error. Could not create graphics pipeline. Exiting." << std::endl;
		return EXIT_FAILURE;
	}

	vkcv::ImageHandle depthBuffer = core.createImage(vk::Format::eD32Sfloat, windowWidth, windowHeight).getHandle();

	const vkcv::ImageHandle swapchainInput = vkcv::ImageHandle::createSwapchainImageHandle();

<<<<<<< HEAD
=======
    std::vector<vkcv::DrawcallInfo> drawcalls;
	for(int i = 0; i < scene.vertexGroups.size(); i++){
        vkcv::Mesh renderMesh(vertexBufferBindings[i], indexBuffers[i].getVulkanHandle(), scene.vertexGroups[i].numIndices);

        vkcv::DescriptorSetUsage descriptorUsage(0, core.getDescriptorSet(descriptorSets[i]).vulkanHandle);

	    drawcalls.push_back(vkcv::DrawcallInfo(renderMesh, {descriptorUsage},1));
	}

	std::vector<glm::mat4> modelMatrices;
	modelMatrices.resize(scene.vertexGroups.size(), glm::mat4(1.f));
	for (const auto &mesh : scene.meshes) {
		const glm::mat4 m = arrayTo4x4Matrix(mesh.modelMatrix);
		for (const auto &vertexGroupIndex : mesh.vertexGroups) {
			modelMatrices[vertexGroupIndex] = m;
		}
	}
	std::vector<glm::mat4> mvp;

>>>>>>> eab9f823
	auto start = std::chrono::system_clock::now();
	while (window.isWindowOpen()) {
        vkcv::Window::pollEvents();
		
		if(window.getHeight() == 0 || window.getWidth() == 0)
			continue;
		
		uint32_t swapchainWidth, swapchainHeight;
		if (!core.beginFrame(swapchainWidth, swapchainHeight)) {
			continue;
		}
		
		if ((swapchainWidth != windowWidth) || ((swapchainHeight != windowHeight))) {
			depthBuffer = core.createImage(vk::Format::eD32Sfloat, swapchainWidth, swapchainHeight).getHandle();
			
			windowWidth = swapchainWidth;
			windowHeight = swapchainHeight;
		}
  
		auto end = std::chrono::system_clock::now();
		auto deltatime = std::chrono::duration_cast<std::chrono::microseconds>(end - start);
		
		start = end;
		cameraManager.update(0.000001 * static_cast<double>(deltatime.count()));

		const std::vector<vkcv::ImageHandle> renderTargets = { swapchainInput, depthBuffer };
		auto cmdStream = core.createCommandStream(vkcv::QueueType::Graphics);

		scene.recordDrawcalls(cmdStream,
							  cameraManager.getActiveCamera(),
							  scenePass,
							  scenePipeline,
							  renderTargets);
		
		core.prepareSwapchainImageForPresent(cmdStream);
		core.submitCommandStream(cmdStream);
		core.endFrame();
	}
	
	return 0;
}<|MERGE_RESOLUTION|>--- conflicted
+++ resolved
@@ -96,29 +96,7 @@
 	vkcv::ImageHandle depthBuffer = core.createImage(vk::Format::eD32Sfloat, windowWidth, windowHeight).getHandle();
 
 	const vkcv::ImageHandle swapchainInput = vkcv::ImageHandle::createSwapchainImageHandle();
-
-<<<<<<< HEAD
-=======
-    std::vector<vkcv::DrawcallInfo> drawcalls;
-	for(int i = 0; i < scene.vertexGroups.size(); i++){
-        vkcv::Mesh renderMesh(vertexBufferBindings[i], indexBuffers[i].getVulkanHandle(), scene.vertexGroups[i].numIndices);
-
-        vkcv::DescriptorSetUsage descriptorUsage(0, core.getDescriptorSet(descriptorSets[i]).vulkanHandle);
-
-	    drawcalls.push_back(vkcv::DrawcallInfo(renderMesh, {descriptorUsage},1));
-	}
-
-	std::vector<glm::mat4> modelMatrices;
-	modelMatrices.resize(scene.vertexGroups.size(), glm::mat4(1.f));
-	for (const auto &mesh : scene.meshes) {
-		const glm::mat4 m = arrayTo4x4Matrix(mesh.modelMatrix);
-		for (const auto &vertexGroupIndex : mesh.vertexGroups) {
-			modelMatrices[vertexGroupIndex] = m;
-		}
-	}
-	std::vector<glm::mat4> mvp;
-
->>>>>>> eab9f823
+	
 	auto start = std::chrono::system_clock::now();
 	while (window.isWindowOpen()) {
         vkcv::Window::pollEvents();
