--- conflicted
+++ resolved
@@ -333,11 +333,7 @@
         core.recordComputeDispatchToCmdStream(cmdStream,
                                               pressurePipeline,
                                               computeDispatchCount,
-<<<<<<< HEAD
-                                              {vkcv::DescriptorSetUsage(0,core.getDescriptorSet(pressureDescriptorSet).vulkanHandle)},
-=======
-                                              {vkcv::DescriptorSetUsage(0, computeDescriptorSet1)},
->>>>>>> 675553a9
+                                              {vkcv::DescriptorSetUsage(0, pressureDescriptorSet)},
 											  pushConstantsCompute);
 
         core.recordBufferMemoryBarrier(cmdStream, particleBuffer1.getHandle());
@@ -345,17 +341,10 @@
 
         // computing force pipeline
 		core.recordComputeDispatchToCmdStream(cmdStream,
-<<<<<<< HEAD
-                                              forcePipeline,
-                                              computeDispatchCount,
-                                              {vkcv::DescriptorSetUsage(0,core.getDescriptorSet(forceDescriptorSet).vulkanHandle)},
-                                              pushConstantsCompute);
-=======
-											  computePipeline2,
+											  forcePipeline,
 											  computeDispatchCount,
-											  {vkcv::DescriptorSetUsage(0, computeDescriptorSet2)},
+											  {vkcv::DescriptorSetUsage(0, forceDescriptorSet)},
 											  pushConstantsCompute);
->>>>>>> 675553a9
 
 		core.recordBufferMemoryBarrier(cmdStream, particleBuffer1.getHandle());
 		core.recordBufferMemoryBarrier(cmdStream, particleBuffer2.getHandle());
@@ -364,11 +353,7 @@
         core.recordComputeDispatchToCmdStream(cmdStream,
                                               updateDataPipeline,
                                               computeDispatchCount,
-<<<<<<< HEAD
-                                              { vkcv::DescriptorSetUsage(0,core.getDescriptorSet(updateDataDescriptorSet).vulkanHandle) },
-=======
-                                              { vkcv::DescriptorSetUsage(0, computeDescriptorSet3) },
->>>>>>> 675553a9
+                                              { vkcv::DescriptorSetUsage(0, updateDataDescriptorSet) },
                                               pushConstantsCompute);
 
         core.recordBufferMemoryBarrier(cmdStream, particleBuffer1.getHandle());
@@ -378,11 +363,7 @@
         core.recordComputeDispatchToCmdStream(cmdStream,
                                               flipPipeline,
                                               computeDispatchCount,
-<<<<<<< HEAD
-                                              { vkcv::DescriptorSetUsage(0,core.getDescriptorSet(flipDescriptorSet).vulkanHandle) },
-=======
-                                              { vkcv::DescriptorSetUsage(0, computeDescriptorSet4) },
->>>>>>> 675553a9
+                                              { vkcv::DescriptorSetUsage(0, flipDescriptorSet) },
                                               pushConstantsCompute);
 
         core.recordBufferMemoryBarrier(cmdStream, particleBuffer1.getHandle());
