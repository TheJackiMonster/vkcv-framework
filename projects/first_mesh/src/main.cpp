#include <iostream>
#include <vkcv/Core.hpp>
#include <GLFW/glfw3.h>
#include <vkcv/camera/CameraManager.hpp>
#include <chrono>
#include <vkcv/asset/asset_loader.hpp>

int main(int argc, const char** argv) {
	const char* applicationName = "First Mesh";

	uint32_t windowWidth = 800;
	uint32_t windowHeight = 600;

	vkcv::Window window = vkcv::Window::create(
		applicationName,
		windowWidth,
		windowHeight,
		true
	);

	vkcv::CameraManager cameraManager(window, static_cast<float>(window.getWidth()), static_cast<float>(window.getHeight()));

	window.initEvents();

	vkcv::Core core = vkcv::Core::create(
		window,
		applicationName,
		VK_MAKE_VERSION(0, 0, 1),
		{ vk::QueueFlagBits::eGraphics ,vk::QueueFlagBits::eCompute , vk::QueueFlagBits::eTransfer },
		{},
		{ "VK_KHR_swapchain" }
	);

	vkcv::asset::Mesh mesh;

	const char* path = argc > 1 ? argv[1] : "resources/cube/cube.gltf";
	int result = vkcv::asset::loadMesh(path, mesh);

	if (result == 1) {
		std::cout << "Mesh loading successful!" << std::endl;
	}
	else {
		std::cout << "Mesh loading failed: " << result << std::endl;
		return 1;
	}

	assert(!mesh.vertexGroups.empty());
	auto vertexBuffer = core.createBuffer<uint8_t>(
			vkcv::BufferType::VERTEX,
			mesh.vertexGroups[0].vertexBuffer.data.size(),
			vkcv::BufferMemoryType::DEVICE_LOCAL
	);
	
	vertexBuffer.fill(mesh.vertexGroups[0].vertexBuffer.data);

	auto indexBuffer = core.createBuffer<uint8_t>(
			vkcv::BufferType::INDEX,
			mesh.vertexGroups[0].indexBuffer.data.size(),
			vkcv::BufferMemoryType::DEVICE_LOCAL
	);
	
	indexBuffer.fill(mesh.vertexGroups[0].indexBuffer.data);

	// an example attachment for passes that output to the window
	const vkcv::AttachmentDescription present_color_attachment(
		vkcv::AttachmentOperation::STORE,
		vkcv::AttachmentOperation::CLEAR,
		core.getSwapchainImageFormat()
	);
	
	const vkcv::AttachmentDescription depth_attachment(
			vkcv::AttachmentOperation::STORE,
			vkcv::AttachmentOperation::CLEAR,
			vk::Format::eD32Sfloat
	);

	vkcv::PassConfig firstMeshPassDefinition({ present_color_attachment, depth_attachment });
	vkcv::PassHandle firstMeshPass = core.createPass(firstMeshPassDefinition);

	if (!firstMeshPass) {
		std::cout << "Error. Could not create renderpass. Exiting." << std::endl;
		return EXIT_FAILURE;
	}

	vkcv::ShaderProgram firstMeshProgram{};
    firstMeshProgram.addShader(vkcv::ShaderStage::VERTEX, std::filesystem::path("resources/shaders/vert.spv"));
    firstMeshProgram.addShader(vkcv::ShaderStage::FRAGMENT, std::filesystem::path("resources/shaders/frag.spv"));
	
	auto& attributes = mesh.vertexGroups[0].vertexBuffer.attributes;

	
	std::sort(attributes.begin(), attributes.end(), [](const vkcv::asset::VertexAttribute& x, const vkcv::asset::VertexAttribute& y) {
		return static_cast<uint32_t>(x.type) < static_cast<uint32_t>(y.type);
	});

    const std::vector<vkcv::VertexAttachment> vertexAttachments = firstMeshProgram.getVertexAttachments();
	std::vector<vkcv::VertexBinding> bindings;
	for (size_t i = 0; i < vertexAttachments.size(); i++) {
		bindings.push_back(vkcv::VertexBinding(i, { vertexAttachments[i] }));
	}
	
	const vkcv::VertexLayout firstMeshLayout (bindings);

	uint32_t setID = 0;
	std::vector<vkcv::DescriptorBinding> descriptorBindings = { firstMeshProgram.getReflectedDescriptors()[setID] };
	vkcv::DescriptorSetHandle descriptorSet = core.createDescriptorSet(descriptorBindings);

	const vkcv::PipelineConfig firstMeshPipelineConfig(
        firstMeshProgram,
        UINT32_MAX,
        UINT32_MAX,
        firstMeshPass,
        {firstMeshLayout},
		{ core.getDescriptorSet(descriptorSet).layout },
		true);
<<<<<<< HEAD
	vkcv::PipelineHandle trianglePipeline = core.createGraphicsPipeline(trianglePipelineDefinition);


	if (!trianglePipeline) {
=======
	vkcv::PipelineHandle firstMeshPipeline = core.createGraphicsPipeline(firstMeshPipelineConfig);
	
	if (!firstMeshPipeline) {
>>>>>>> 055a35fb
		std::cout << "Error. Could not create graphics pipeline. Exiting." << std::endl;
		return EXIT_FAILURE;
	}
	
	vkcv::Image texture = core.createImage(vk::Format::eR8G8B8A8Srgb, mesh.texture_hack.w, mesh.texture_hack.h);
	texture.fill(mesh.texture_hack.img);

	vkcv::SamplerHandle sampler = core.createSampler(
		vkcv::SamplerFilterType::LINEAR,
		vkcv::SamplerFilterType::LINEAR,
		vkcv::SamplerMipmapMode::LINEAR,
		vkcv::SamplerAddressMode::REPEAT
	);

	const std::vector<vkcv::VertexBufferBinding> vertexBufferBindings = {
			vkcv::VertexBufferBinding(static_cast<vk::DeviceSize>(attributes[0].offset), vertexBuffer.getVulkanHandle()),
			vkcv::VertexBufferBinding(static_cast<vk::DeviceSize>(attributes[1].offset), vertexBuffer.getVulkanHandle()),
			vkcv::VertexBufferBinding(static_cast<vk::DeviceSize>(attributes[2].offset), vertexBuffer.getVulkanHandle()) };

	vkcv::DescriptorWrites setWrites;
	setWrites.sampledImageWrites    = { vkcv::SampledImageDescriptorWrite(0, texture.getHandle()) };
	setWrites.samplerWrites         = { vkcv::SamplerDescriptorWrite(1, sampler) };
	core.writeDescriptorSet(descriptorSet, setWrites);

	vkcv::ImageHandle depthBuffer = core.createImage(vk::Format::eD32Sfloat, windowWidth, windowHeight).getHandle();

	const vkcv::ImageHandle swapchainInput = vkcv::ImageHandle::createSwapchainImageHandle();

	const vkcv::Mesh renderMesh(vertexBufferBindings, indexBuffer.getVulkanHandle(), mesh.vertexGroups[0].numIndices);

	vkcv::DescriptorSetUsage    descriptorUsage(0, core.getDescriptorSet(descriptorSet).vulkanHandle);
	vkcv::DrawcallInfo          drawcall(renderMesh, { descriptorUsage });

	auto start = std::chrono::system_clock::now();
	while (window.isWindowOpen()) {
        vkcv::Window::pollEvents();
		
		if(window.getHeight() == 0 || window.getWidth() == 0)
			continue;
		
		uint32_t swapchainWidth, swapchainHeight;
		if (!core.beginFrame(swapchainWidth, swapchainHeight)) {
			continue;
		}
		
		if ((swapchainWidth != windowWidth) || ((swapchainHeight != windowHeight))) {
			depthBuffer = core.createImage(vk::Format::eD32Sfloat, swapchainWidth, swapchainHeight).getHandle();
			
			windowWidth = swapchainWidth;
			windowHeight = swapchainHeight;
		}
  
		auto end = std::chrono::system_clock::now();
		auto deltatime = end - start;
		start = end;
		cameraManager.getCamera().updateView(std::chrono::duration<double>(deltatime).count());
		const glm::mat4 mvp = cameraManager.getCamera().getProjection() * cameraManager.getCamera().getView();

		vkcv::PushConstantData pushConstantData((void*)&mvp, sizeof(glm::mat4));

		const std::vector<vkcv::ImageHandle> renderTargets = { swapchainInput, depthBuffer };
		auto cmdStream = core.createCommandStream(vkcv::QueueType::Graphics);

		core.recordDrawcallsToCmdStream(
			cmdStream,
			firstMeshPass,
			firstMeshPipeline,
			pushConstantData,
			{ drawcall },
			renderTargets);
		core.prepareSwapchainImageForPresent(cmdStream);
		core.submitCommandStream(cmdStream);

		core.endFrame();
	}
	
	return 0;
}<|MERGE_RESOLUTION|>--- conflicted
+++ resolved
@@ -113,16 +113,9 @@
         {firstMeshLayout},
 		{ core.getDescriptorSet(descriptorSet).layout },
 		true);
-<<<<<<< HEAD
-	vkcv::PipelineHandle trianglePipeline = core.createGraphicsPipeline(trianglePipelineDefinition);
-
-
-	if (!trianglePipeline) {
-=======
 	vkcv::PipelineHandle firstMeshPipeline = core.createGraphicsPipeline(firstMeshPipelineConfig);
 	
 	if (!firstMeshPipeline) {
->>>>>>> 055a35fb
 		std::cout << "Error. Could not create graphics pipeline. Exiting." << std::endl;
 		return EXIT_FAILURE;
 	}
