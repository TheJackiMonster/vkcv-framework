--- conflicted
+++ resolved
@@ -8,19 +8,9 @@
 int main(int argc, const char** argv) {
 	const char* applicationName = "First Mesh";
 
-<<<<<<< HEAD
 	uint32_t windowWidth = 800;
 	uint32_t windowHeight = 600;
 
-=======
-	vkcv::Window window = vkcv::Window::create(
-		applicationName,
-		800,
-		600,
-		true
-	);
-	
->>>>>>> b44d10ca
 	vkcv::Core core = vkcv::Core::create(
 		applicationName,
 		VK_MAKE_VERSION(0, 0, 1),
@@ -164,7 +154,7 @@
 
 	core.writeDescriptorSet(descriptorSet, setWrites);
 	
-	auto swapchainExtent = core.getSwapchain().getExtent();
+	auto swapchainExtent = core.getSwapchain(windowHandle).getExtent();
 	
 	vkcv::ImageHandle depthBuffer = core.createImage(
 			vk::Format::eD32Sfloat,
