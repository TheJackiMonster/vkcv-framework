#include "BloomAndFlares.hpp"
#include <vkcv/shader/GLSLCompiler.hpp>

BloomAndFlares::BloomAndFlares(
        vkcv::Core *p_Core,
        vk::Format colorBufferFormat,
        uint32_t width,
        uint32_t height) :

        p_Core(p_Core),
        m_ColorBufferFormat(colorBufferFormat),
        m_Width(width),
        m_Height(height),
        m_LinearSampler(p_Core->createSampler(vkcv::SamplerFilterType::LINEAR,
                                              vkcv::SamplerFilterType::LINEAR,
                                              vkcv::SamplerMipmapMode::LINEAR,
                                              vkcv::SamplerAddressMode::CLAMP_TO_EDGE)),
        m_Blur(p_Core->createImage(colorBufferFormat, width, height, 1, true, true, false)),
        m_LensFeatures(p_Core->createImage(colorBufferFormat, width, height, 1, false, true, false))
{
    vkcv::shader::GLSLCompiler compiler;

    // DOWNSAMPLE
    vkcv::ShaderProgram dsProg;
    compiler.compile(vkcv::ShaderStage::COMPUTE,
                     "shaders/bloom/downsample.comp",
                     [&](vkcv::ShaderStage shaderStage, const std::filesystem::path& path)
                     {
                         dsProg.addShader(shaderStage, path);
                     });
    for(uint32_t mipLevel = 0; mipLevel < m_Blur.getMipCount(); mipLevel++)
    {
        m_DownsampleDescSetLayouts.push_back(
                p_Core->createDescriptorSetLayout(dsProg.getReflectedDescriptors().at(0)));

		m_DownsampleDescSets.push_back(
		        p_Core->createDescriptorSet(m_DownsampleDescSetLayouts.back()));
    }
<<<<<<< HEAD
    m_DownsamplePipe = p_Core->createComputePipeline({
		dsProg, { p_Core->getDescriptorSet(m_DownsampleDescSets[0]).layout }
	});
=======
    m_DownsamplePipe = p_Core->createComputePipeline(
            dsProg, { p_Core->getDescriptorSetLayout(m_DownsampleDescSetLayouts[0]).vulkanHandle });
>>>>>>> b44d10ca

    // UPSAMPLE
    vkcv::ShaderProgram usProg;
    compiler.compile(vkcv::ShaderStage::COMPUTE,
                     "shaders/bloom/upsample.comp",
                     [&](vkcv::ShaderStage shaderStage, const std::filesystem::path& path)
                     {
                         usProg.addShader(shaderStage, path);
                     });
    for(uint32_t mipLevel = 0; mipLevel < m_Blur.getMipCount(); mipLevel++)
    {
        m_UpsampleDescSetLayouts.push_back(
                p_Core->createDescriptorSetLayout(usProg.getReflectedDescriptors().at(0)));
        m_UpsampleDescSets.push_back(
                p_Core->createDescriptorSet(m_UpsampleDescSetLayouts.back()));
    }
<<<<<<< HEAD
    m_UpsamplePipe = p_Core->createComputePipeline({
		usProg, { p_Core->getDescriptorSet(m_UpsampleDescSets[0]).layout }
	});
=======
    m_UpsamplePipe = p_Core->createComputePipeline(
            usProg, { p_Core->getDescriptorSetLayout(m_UpsampleDescSetLayouts[0]).vulkanHandle });
>>>>>>> b44d10ca

    // LENS FEATURES
    vkcv::ShaderProgram lensProg;
    compiler.compile(vkcv::ShaderStage::COMPUTE,
                     "shaders/bloom/lensFlares.comp",
                     [&](vkcv::ShaderStage shaderStage, const std::filesystem::path& path)
                     {
                         lensProg.addShader(shaderStage, path);
                     });
<<<<<<< HEAD

    m_LensFlareDescSet = p_Core->createDescriptorSet(lensProg.getReflectedDescriptors()[0]);
    m_LensFlarePipe = p_Core->createComputePipeline({
		lensProg, { p_Core->getDescriptorSet(m_LensFlareDescSet).layout }
	});
=======
    m_LensFlareDescSetLayout = p_Core->createDescriptorSetLayout(lensProg.getReflectedDescriptors().at(0));
    m_LensFlareDescSet = p_Core->createDescriptorSet(m_LensFlareDescSetLayout);
    m_LensFlarePipe = p_Core->createComputePipeline(
            lensProg, { p_Core->getDescriptorSetLayout(m_LensFlareDescSetLayout).vulkanHandle });
>>>>>>> b44d10ca

    // COMPOSITE
    vkcv::ShaderProgram compProg;
    compiler.compile(vkcv::ShaderStage::COMPUTE,
                     "shaders/bloom/composite.comp",
                     [&](vkcv::ShaderStage shaderStage, const std::filesystem::path& path)
                     {
                         compProg.addShader(shaderStage, path);
                     });
<<<<<<< HEAD

    m_CompositeDescSet = p_Core->createDescriptorSet(compProg.getReflectedDescriptors()[0]);
    m_CompositePipe = p_Core->createComputePipeline({
		compProg, { p_Core->getDescriptorSet(m_CompositeDescSet).layout }
	});
=======
    m_CompositeDescSetLayout = p_Core->createDescriptorSetLayout(compProg.getReflectedDescriptors().at(0));
    m_CompositeDescSet = p_Core->createDescriptorSet(m_CompositeDescSetLayout);
    m_CompositePipe = p_Core->createComputePipeline(
            compProg, { p_Core->getDescriptorSetLayout(m_CompositeDescSetLayout).vulkanHandle });
>>>>>>> b44d10ca
}

void BloomAndFlares::execDownsamplePipe(const vkcv::CommandStreamHandle &cmdStream,
                                        const vkcv::ImageHandle &colorAttachment)
{
    auto dispatchCountX  = static_cast<float>(m_Width)  / 8.0f;
    auto dispatchCountY = static_cast<float>(m_Height) / 8.0f;
    // blur dispatch
    uint32_t initialDispatchCount[3] = {
            static_cast<uint32_t>(glm::ceil(dispatchCountX)),
            static_cast<uint32_t>(glm::ceil(dispatchCountY)),
            1
    };

    // downsample dispatch of original color attachment
    p_Core->prepareImageForSampling(cmdStream, colorAttachment);
    p_Core->prepareImageForStorage(cmdStream, m_Blur.getHandle());

    vkcv::DescriptorWrites initialDownsampleWrites;
    initialDownsampleWrites.sampledImageWrites = {vkcv::SampledImageDescriptorWrite(0, colorAttachment)};
    initialDownsampleWrites.samplerWrites      = {vkcv::SamplerDescriptorWrite(1, m_LinearSampler)};
    initialDownsampleWrites.storageImageWrites = {vkcv::StorageImageDescriptorWrite(2, m_Blur.getHandle(), 0) };
    p_Core->writeDescriptorSet(m_DownsampleDescSets[0], initialDownsampleWrites);

    p_Core->recordComputeDispatchToCmdStream(
            cmdStream,
            m_DownsamplePipe,
            initialDispatchCount,
            {vkcv::DescriptorSetUsage(0, p_Core->getDescriptorSet(m_DownsampleDescSets[0]).vulkanHandle)},
            vkcv::PushConstants(0));

    // downsample dispatches of blur buffer's mip maps
    float mipDispatchCountX = dispatchCountX;
    float mipDispatchCountY = dispatchCountY;
    for(uint32_t mipLevel = 1; mipLevel < std::min((uint32_t)m_DownsampleDescSets.size(), m_Blur.getMipCount()); mipLevel++)
    {
        // mip descriptor writes
        vkcv::DescriptorWrites mipDescriptorWrites;
        mipDescriptorWrites.sampledImageWrites = {vkcv::SampledImageDescriptorWrite(0, m_Blur.getHandle(), mipLevel - 1, true)};
        mipDescriptorWrites.samplerWrites      = {vkcv::SamplerDescriptorWrite(1, m_LinearSampler)};
        mipDescriptorWrites.storageImageWrites = {vkcv::StorageImageDescriptorWrite(2, m_Blur.getHandle(), mipLevel) };
        p_Core->writeDescriptorSet(m_DownsampleDescSets[mipLevel], mipDescriptorWrites);

        // mip dispatch calculation
        mipDispatchCountX  /= 2.0f;
        mipDispatchCountY /= 2.0f;

        uint32_t mipDispatchCount[3] = {
                static_cast<uint32_t>(glm::ceil(mipDispatchCountX)),
                static_cast<uint32_t>(glm::ceil(mipDispatchCountY)),
                1
        };

        if(mipDispatchCount[0] == 0)
            mipDispatchCount[0] = 1;
        if(mipDispatchCount[1] == 0)
            mipDispatchCount[1] = 1;

        // mip blur dispatch
        p_Core->recordComputeDispatchToCmdStream(
                cmdStream,
                m_DownsamplePipe,
                mipDispatchCount,
                {vkcv::DescriptorSetUsage(0, p_Core->getDescriptorSet(m_DownsampleDescSets[mipLevel]).vulkanHandle)},
                vkcv::PushConstants(0));

        // image barrier between mips
        p_Core->recordImageMemoryBarrier(cmdStream, m_Blur.getHandle());
    }
}

void BloomAndFlares::execUpsamplePipe(const vkcv::CommandStreamHandle &cmdStream)
{
    // upsample dispatch
    p_Core->prepareImageForStorage(cmdStream, m_Blur.getHandle());

    const uint32_t upsampleMipLevels = std::min(
    		static_cast<uint32_t>(m_UpsampleDescSets.size() - 1),
    		static_cast<uint32_t>(3)
	);

    // upsample dispatch for each mip map
    for(uint32_t mipLevel = upsampleMipLevels; mipLevel > 0; mipLevel--)
    {
        // mip descriptor writes
        vkcv::DescriptorWrites mipUpsampleWrites;
        mipUpsampleWrites.sampledImageWrites = {vkcv::SampledImageDescriptorWrite(0, m_Blur.getHandle(), mipLevel, true)};
        mipUpsampleWrites.samplerWrites      = {vkcv::SamplerDescriptorWrite(1, m_LinearSampler)};
        mipUpsampleWrites.storageImageWrites = {vkcv::StorageImageDescriptorWrite(2, m_Blur.getHandle(), mipLevel - 1) };
        p_Core->writeDescriptorSet(m_UpsampleDescSets[mipLevel], mipUpsampleWrites);

        auto mipDivisor = glm::pow(2.0f, static_cast<float>(mipLevel) - 1.0f);

        auto upsampleDispatchX  = static_cast<float>(m_Width) / mipDivisor;
        auto upsampleDispatchY = static_cast<float>(m_Height) / mipDivisor;
        upsampleDispatchX /= 8.0f;
        upsampleDispatchY /= 8.0f;

        const uint32_t upsampleDispatchCount[3] = {
                static_cast<uint32_t>(glm::ceil(upsampleDispatchX)),
                static_cast<uint32_t>(glm::ceil(upsampleDispatchY)),
                1
        };

        p_Core->recordComputeDispatchToCmdStream(
                cmdStream,
                m_UpsamplePipe,
                upsampleDispatchCount,
                {vkcv::DescriptorSetUsage(0, p_Core->getDescriptorSet(m_UpsampleDescSets[mipLevel]).vulkanHandle)},
                vkcv::PushConstants(0)
        );
        // image barrier between mips
        p_Core->recordImageMemoryBarrier(cmdStream, m_Blur.getHandle());
    }
}

void BloomAndFlares::execLensFeaturePipe(const vkcv::CommandStreamHandle &cmdStream)
{
    // lens feature generation descriptor writes
    p_Core->prepareImageForSampling(cmdStream, m_Blur.getHandle());
    p_Core->prepareImageForStorage(cmdStream, m_LensFeatures.getHandle());

    vkcv::DescriptorWrites lensFeatureWrites;
    lensFeatureWrites.sampledImageWrites = {vkcv::SampledImageDescriptorWrite(0, m_Blur.getHandle(), 0)};
    lensFeatureWrites.samplerWrites = {vkcv::SamplerDescriptorWrite(1, m_LinearSampler)};
    lensFeatureWrites.storageImageWrites = {vkcv::StorageImageDescriptorWrite(2, m_LensFeatures.getHandle(), 0)};
    p_Core->writeDescriptorSet(m_LensFlareDescSet, lensFeatureWrites);

    auto dispatchCountX  = static_cast<float>(m_Width)  / 8.0f;
    auto dispatchCountY = static_cast<float>(m_Height) / 8.0f;
    // lens feature generation dispatch
    uint32_t lensFeatureDispatchCount[3] = {
            static_cast<uint32_t>(glm::ceil(dispatchCountX)),
            static_cast<uint32_t>(glm::ceil(dispatchCountY)),
            1
    };
    p_Core->recordComputeDispatchToCmdStream(
            cmdStream,
            m_LensFlarePipe,
            lensFeatureDispatchCount,
            {vkcv::DescriptorSetUsage(0, p_Core->getDescriptorSet(m_LensFlareDescSet).vulkanHandle)},
            vkcv::PushConstants(0));
}

void BloomAndFlares::execCompositePipe(const vkcv::CommandStreamHandle &cmdStream,
                                       const vkcv::ImageHandle &colorAttachment)
{
    p_Core->prepareImageForSampling(cmdStream, m_Blur.getHandle());
    p_Core->prepareImageForSampling(cmdStream, m_LensFeatures.getHandle());
    p_Core->prepareImageForStorage(cmdStream, colorAttachment);

    // bloom composite descriptor write
    vkcv::DescriptorWrites compositeWrites;
    compositeWrites.sampledImageWrites = {vkcv::SampledImageDescriptorWrite(0, m_Blur.getHandle()),
                                          vkcv::SampledImageDescriptorWrite(1, m_LensFeatures.getHandle())};
    compositeWrites.samplerWrites = {vkcv::SamplerDescriptorWrite(2, m_LinearSampler)};
    compositeWrites.storageImageWrites = {vkcv::StorageImageDescriptorWrite(3, colorAttachment)};
    p_Core->writeDescriptorSet(m_CompositeDescSet, compositeWrites);

    float dispatchCountX = static_cast<float>(m_Width)  / 8.0f;
    float dispatchCountY = static_cast<float>(m_Height) / 8.0f;

    uint32_t compositeDispatchCount[3] = {
            static_cast<uint32_t>(glm::ceil(dispatchCountX)),
            static_cast<uint32_t>(glm::ceil(dispatchCountY)),
            1
    };

    // bloom composite dispatch
    p_Core->recordComputeDispatchToCmdStream(
            cmdStream,
            m_CompositePipe,
            compositeDispatchCount,
            {vkcv::DescriptorSetUsage(0, p_Core->getDescriptorSet(m_CompositeDescSet).vulkanHandle)},
            vkcv::PushConstants(0));
}

void BloomAndFlares::execWholePipeline(const vkcv::CommandStreamHandle &cmdStream,
                                       const vkcv::ImageHandle &colorAttachment)
{
    execDownsamplePipe(cmdStream, colorAttachment);
    execUpsamplePipe(cmdStream);
    execLensFeaturePipe(cmdStream);
    execCompositePipe(cmdStream, colorAttachment);
}

void BloomAndFlares::updateImageDimensions(uint32_t width, uint32_t height)
{
    if ((width == m_Width) && (height == m_Height)) {
        return;
    }
    
    m_Width  = width;
    m_Height = height;

    p_Core->getContext().getDevice().waitIdle();
    m_Blur = p_Core->createImage(m_ColorBufferFormat, m_Width, m_Height, 1, true, true, false);
    m_LensFeatures = p_Core->createImage(m_ColorBufferFormat, m_Width, m_Height, 1, false, true, false);
}

<|MERGE_RESOLUTION|>--- conflicted
+++ resolved
@@ -36,14 +36,9 @@
 		m_DownsampleDescSets.push_back(
 		        p_Core->createDescriptorSet(m_DownsampleDescSetLayouts.back()));
     }
-<<<<<<< HEAD
+
     m_DownsamplePipe = p_Core->createComputePipeline({
-		dsProg, { p_Core->getDescriptorSet(m_DownsampleDescSets[0]).layout }
-	});
-=======
-    m_DownsamplePipe = p_Core->createComputePipeline(
-            dsProg, { p_Core->getDescriptorSetLayout(m_DownsampleDescSetLayouts[0]).vulkanHandle });
->>>>>>> b44d10ca
+        dsProg, { p_Core->getDescriptorSetLayout(m_DownsampleDescSetLayouts[0]).vulkanHandle }});
 
     // UPSAMPLE
     vkcv::ShaderProgram usProg;
@@ -60,14 +55,9 @@
         m_UpsampleDescSets.push_back(
                 p_Core->createDescriptorSet(m_UpsampleDescSetLayouts.back()));
     }
-<<<<<<< HEAD
+
     m_UpsamplePipe = p_Core->createComputePipeline({
-		usProg, { p_Core->getDescriptorSet(m_UpsampleDescSets[0]).layout }
-	});
-=======
-    m_UpsamplePipe = p_Core->createComputePipeline(
-            usProg, { p_Core->getDescriptorSetLayout(m_UpsampleDescSetLayouts[0]).vulkanHandle });
->>>>>>> b44d10ca
+            usProg, { p_Core->getDescriptorSetLayout(m_UpsampleDescSetLayouts[0]).vulkanHandle }});
 
     // LENS FEATURES
     vkcv::ShaderProgram lensProg;
@@ -77,18 +67,11 @@
                      {
                          lensProg.addShader(shaderStage, path);
                      });
-<<<<<<< HEAD
-
-    m_LensFlareDescSet = p_Core->createDescriptorSet(lensProg.getReflectedDescriptors()[0]);
-    m_LensFlarePipe = p_Core->createComputePipeline({
-		lensProg, { p_Core->getDescriptorSet(m_LensFlareDescSet).layout }
-	});
-=======
+
     m_LensFlareDescSetLayout = p_Core->createDescriptorSetLayout(lensProg.getReflectedDescriptors().at(0));
     m_LensFlareDescSet = p_Core->createDescriptorSet(m_LensFlareDescSetLayout);
-    m_LensFlarePipe = p_Core->createComputePipeline(
-            lensProg, { p_Core->getDescriptorSetLayout(m_LensFlareDescSetLayout).vulkanHandle });
->>>>>>> b44d10ca
+    m_LensFlarePipe = p_Core->createComputePipeline({
+            lensProg, { p_Core->getDescriptorSetLayout(m_LensFlareDescSetLayout).vulkanHandle }});
 
     // COMPOSITE
     vkcv::ShaderProgram compProg;
@@ -98,18 +81,11 @@
                      {
                          compProg.addShader(shaderStage, path);
                      });
-<<<<<<< HEAD
-
-    m_CompositeDescSet = p_Core->createDescriptorSet(compProg.getReflectedDescriptors()[0]);
-    m_CompositePipe = p_Core->createComputePipeline({
-		compProg, { p_Core->getDescriptorSet(m_CompositeDescSet).layout }
-	});
-=======
+
     m_CompositeDescSetLayout = p_Core->createDescriptorSetLayout(compProg.getReflectedDescriptors().at(0));
     m_CompositeDescSet = p_Core->createDescriptorSet(m_CompositeDescSetLayout);
-    m_CompositePipe = p_Core->createComputePipeline(
-            compProg, { p_Core->getDescriptorSetLayout(m_CompositeDescSetLayout).vulkanHandle });
->>>>>>> b44d10ca
+    m_CompositePipe = p_Core->createComputePipeline({
+            compProg, { p_Core->getDescriptorSetLayout(m_CompositeDescSetLayout).vulkanHandle }});
 }
 
 void BloomAndFlares::execDownsamplePipe(const vkcv::CommandStreamHandle &cmdStream,
