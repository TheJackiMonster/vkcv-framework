#include "Voxelization.hpp"
#include <vkcv/shader/GLSLCompiler.hpp>
#include <glm/gtc/matrix_transform.hpp>
#include <algorithm>

vkcv::ShaderProgram loadVoxelizationShader() {
	vkcv::shader::GLSLCompiler compiler;
	vkcv::ShaderProgram shader;
	compiler.compile(vkcv::ShaderStage::VERTEX, "resources/shaders/voxelization.vert",
		[&](vkcv::ShaderStage shaderStage, const std::filesystem::path& path) {
		shader.addShader(shaderStage, path);
	});
	compiler.compile(vkcv::ShaderStage::GEOMETRY, "resources/shaders/voxelization.geom",
		[&](vkcv::ShaderStage shaderStage, const std::filesystem::path& path) {
		shader.addShader(shaderStage, path);
	});
	compiler.compile(vkcv::ShaderStage::FRAGMENT, "resources/shaders/voxelization.frag",
		[&](vkcv::ShaderStage shaderStage, const std::filesystem::path& path) {
		shader.addShader(shaderStage, path);
	});
	return shader;
}

vkcv::ShaderProgram loadVoxelVisualisationShader() {
	vkcv::shader::GLSLCompiler compiler;
	vkcv::ShaderProgram shader;
	compiler.compile(vkcv::ShaderStage::VERTEX, "resources/shaders/voxelVisualisation.vert",
		[&](vkcv::ShaderStage shaderStage, const std::filesystem::path& path) {
		shader.addShader(shaderStage, path);
	});
	compiler.compile(vkcv::ShaderStage::GEOMETRY, "resources/shaders/voxelVisualisation.geom",
		[&](vkcv::ShaderStage shaderStage, const std::filesystem::path& path) {
		shader.addShader(shaderStage, path);
	});
	compiler.compile(vkcv::ShaderStage::FRAGMENT, "resources/shaders/voxelVisualisation.frag",
		[&](vkcv::ShaderStage shaderStage, const std::filesystem::path& path) {
		shader.addShader(shaderStage, path);
	});
	return shader;
}

vkcv::ShaderProgram loadVoxelResetShader() {
	vkcv::shader::GLSLCompiler compiler;
	vkcv::ShaderProgram shader;
	compiler.compile(vkcv::ShaderStage::COMPUTE, "resources/shaders/voxelReset.comp",
		[&](vkcv::ShaderStage shaderStage, const std::filesystem::path& path) {
		shader.addShader(shaderStage, path);
	});
	return shader;
}

vkcv::ShaderProgram loadVoxelBufferToImageShader() {
	vkcv::shader::GLSLCompiler compiler;
	vkcv::ShaderProgram shader;
	compiler.compile(vkcv::ShaderStage::COMPUTE, "resources/shaders/voxelBufferToImage.comp",
		[&](vkcv::ShaderStage shaderStage, const std::filesystem::path& path) {
		shader.addShader(shaderStage, path);
	});
	return shader;
}

vkcv::ShaderProgram loadSecondaryBounceShader() {
	vkcv::shader::GLSLCompiler compiler;
	vkcv::ShaderProgram shader;
	compiler.compile(vkcv::ShaderStage::COMPUTE, "resources/shaders/voxelSecondaryBounce.comp",
		[&](vkcv::ShaderStage shaderStage, const std::filesystem::path& path) {
		shader.addShader(shaderStage, path);
	});
	return shader;
}

const uint32_t      voxelResolution = 128;
uint32_t            voxelCount = voxelResolution * voxelResolution * voxelResolution;
const vk::Format    voxelizationDummyFormat = vk::Format::eR8Unorm;
const int           maxStableMip = 4;	// must be the same as in voxelConeTrace shader function

Voxelization::Voxelization(
	vkcv::Core* corePtr,
	const Dependencies& dependencies,
	vkcv::BufferHandle  lightInfoBuffer,
	vkcv::ImageHandle   shadowMap,
	vkcv::SamplerHandle shadowSampler,
	vkcv::SamplerHandle voxelSampler,
	vkcv::Multisampling msaa)
	:
	m_corePtr(corePtr),
	m_voxelImageIntermediate(m_corePtr->createImage(vk::Format::eR16G16B16A16Sfloat, voxelResolution, voxelResolution, voxelResolution, true, true)),
	m_voxelImage(m_corePtr->createImage(vk::Format::eR16G16B16A16Sfloat, voxelResolution, voxelResolution, voxelResolution, true, true)),
	m_voxelBuffer(m_corePtr->createBuffer<VoxelBufferContent>(vkcv::BufferType::STORAGE, voxelCount)),
	m_dummyRenderTarget(m_corePtr->createImage(voxelizationDummyFormat, voxelResolution, voxelResolution, 1, false, false, true)),
	m_voxelInfoBuffer(m_corePtr->createBuffer<VoxelizationInfo>(vkcv::BufferType::UNIFORM, 1)) {

	const vkcv::ShaderProgram voxelizationShader = loadVoxelizationShader();

	const vkcv::PassConfig voxelizationPassConfig({vkcv::AttachmentDescription(
		vkcv::AttachmentOperation::DONT_CARE, 
		vkcv::AttachmentOperation::DONT_CARE, 
		voxelizationDummyFormat) });
	m_voxelizationPass = m_corePtr->createPass(voxelizationPassConfig);

	std::vector<vkcv::DescriptorBinding> voxelizationDescriptorBindings = 
	{ voxelizationShader.getReflectedDescriptors()[0] };
	m_voxelizationDescriptorSet = m_corePtr->createDescriptorSet(voxelizationDescriptorBindings);

	vkcv::DescriptorSetHandle dummyPerMeshDescriptorSet =
		m_corePtr->createDescriptorSet({ voxelizationShader.getReflectedDescriptors()[1] });

	const vkcv::PipelineConfig voxelizationPipeConfig{
		voxelizationShader,
		voxelResolution,
		voxelResolution,
		m_voxelizationPass,
		dependencies.vertexLayout,
		{ 
			m_corePtr->getDescriptorSet(m_voxelizationDescriptorSet).layout,
			m_corePtr->getDescriptorSet(dummyPerMeshDescriptorSet).layout},
		false,
		true };
	m_voxelizationPipe = m_corePtr->createGraphicsPipeline(voxelizationPipeConfig);

	vkcv::DescriptorWrites voxelizationDescriptorWrites;
	voxelizationDescriptorWrites.storageBufferWrites = { vkcv::BufferDescriptorWrite(0, m_voxelBuffer.getHandle()) };
	voxelizationDescriptorWrites.uniformBufferWrites = { 
		vkcv::BufferDescriptorWrite(1, m_voxelInfoBuffer.getHandle()),
		vkcv::BufferDescriptorWrite(3, lightInfoBuffer)
	};
	voxelizationDescriptorWrites.sampledImageWrites = { vkcv::SampledImageDescriptorWrite(4, shadowMap) };
	voxelizationDescriptorWrites.samplerWrites      = { vkcv::SamplerDescriptorWrite(5, shadowSampler) };
	voxelizationDescriptorWrites.storageImageWrites = { vkcv::StorageImageDescriptorWrite(2, m_voxelImageIntermediate.getHandle()) };
	m_corePtr->writeDescriptorSet(m_voxelizationDescriptorSet, voxelizationDescriptorWrites);

	vkcv::ShaderProgram voxelVisualisationShader = loadVoxelVisualisationShader();

	const std::vector<vkcv::DescriptorBinding> voxelVisualisationDescriptorBindings = 
		{ voxelVisualisationShader.getReflectedDescriptors()[0] };
	m_visualisationDescriptorSet = m_corePtr->createDescriptorSet(voxelVisualisationDescriptorBindings);

	const vkcv::AttachmentDescription voxelVisualisationColorAttachments(
		vkcv::AttachmentOperation::STORE,
		vkcv::AttachmentOperation::LOAD,
		dependencies.colorBufferFormat
	);

	const vkcv::AttachmentDescription voxelVisualisationDepthAttachments(
		vkcv::AttachmentOperation::STORE,
		vkcv::AttachmentOperation::LOAD,
		dependencies.depthBufferFormat
	);

	vkcv::PassConfig voxelVisualisationPassDefinition(
		{ voxelVisualisationColorAttachments, voxelVisualisationDepthAttachments });
	voxelVisualisationPassDefinition.msaa = msaa;
	m_visualisationPass = m_corePtr->createPass(voxelVisualisationPassDefinition);

	vkcv::PipelineConfig voxelVisualisationPipeConfig{
		voxelVisualisationShader,
		0,
		0,
		m_visualisationPass,
		{},
		{ m_corePtr->getDescriptorSet(m_visualisationDescriptorSet).layout },
		true,
		false,
		vkcv::PrimitiveTopology::PointList };	// points are extended to cubes in the geometry shader
	voxelVisualisationPipeConfig.m_multisampling = msaa;
	m_visualisationPipe = m_corePtr->createGraphicsPipeline(voxelVisualisationPipeConfig);

	std::vector<uint16_t> voxelIndexData;
	for (uint32_t i = 0; i < voxelCount; i++) {
		voxelIndexData.push_back(static_cast<uint16_t>(i));
	}

	const vkcv::DescriptorSetUsage voxelizationDescriptorUsage(0, m_corePtr->getDescriptorSet(m_visualisationDescriptorSet).vulkanHandle);

	vkcv::ShaderProgram resetVoxelShader = loadVoxelResetShader();
	m_voxelResetDescriptorSet = m_corePtr->createDescriptorSet(resetVoxelShader.getReflectedDescriptors()[0]);
<<<<<<< HEAD
	m_voxelResetPipe = m_corePtr->createComputePipeline({
		resetVoxelShader, { m_corePtr->getDescriptorSet(m_voxelResetDescriptorSet).layout }
	});
=======

	const vkcv::ComputePipelineConfig resetVoxelPipeConfig {
            resetVoxelShader,
            { m_corePtr->getDescriptorSet(m_voxelResetDescriptorSet).layout }
	};

	m_voxelResetPipe = m_corePtr->createComputePipeline(resetVoxelPipeConfig);
>>>>>>> a0f436e8

	vkcv::DescriptorWrites resetVoxelWrites;
	resetVoxelWrites.storageBufferWrites = { vkcv::BufferDescriptorWrite(0, m_voxelBuffer.getHandle()) };
	m_corePtr->writeDescriptorSet(m_voxelResetDescriptorSet, resetVoxelWrites);

	// buffer to image
	vkcv::ShaderProgram bufferToImageShader = loadVoxelBufferToImageShader();
	m_bufferToImageDescriptorSet = m_corePtr->createDescriptorSet(bufferToImageShader.getReflectedDescriptors()[0]);
<<<<<<< HEAD
	m_bufferToImagePipe = m_corePtr->createComputePipeline({
		bufferToImageShader, { m_corePtr->getDescriptorSet(m_bufferToImageDescriptorSet).layout }
	});
=======

	const vkcv::ComputePipelineConfig bufferToImagePipeConfig {
            bufferToImageShader,
            { m_corePtr->getDescriptorSet(m_bufferToImageDescriptorSet).layout }
    };

	m_bufferToImagePipe = m_corePtr->createComputePipeline(bufferToImagePipeConfig);
>>>>>>> a0f436e8

	vkcv::DescriptorWrites bufferToImageDescriptorWrites;
	bufferToImageDescriptorWrites.storageBufferWrites = { vkcv::BufferDescriptorWrite(0, m_voxelBuffer.getHandle()) };
	bufferToImageDescriptorWrites.storageImageWrites = { vkcv::StorageImageDescriptorWrite(1, m_voxelImageIntermediate.getHandle()) };
	m_corePtr->writeDescriptorSet(m_bufferToImageDescriptorSet, bufferToImageDescriptorWrites);

	// secondary bounce
	vkcv::ShaderProgram secondaryBounceShader = loadSecondaryBounceShader();
	m_secondaryBounceDescriptorSet = m_corePtr->createDescriptorSet(secondaryBounceShader.getReflectedDescriptors()[0]);
<<<<<<< HEAD
	m_secondaryBouncePipe = m_corePtr->createComputePipeline({
		secondaryBounceShader, { m_corePtr->getDescriptorSet(m_secondaryBounceDescriptorSet).layout }
	});
=======

	const vkcv::ComputePipelineConfig secondaryBouncePipeConfig {
            secondaryBounceShader,
            { m_corePtr->getDescriptorSet(m_secondaryBounceDescriptorSet).layout }
	};

	m_secondaryBouncePipe = m_corePtr->createComputePipeline(secondaryBouncePipeConfig);
>>>>>>> a0f436e8

	vkcv::DescriptorWrites secondaryBounceDescriptorWrites;
	secondaryBounceDescriptorWrites.storageBufferWrites = { vkcv::BufferDescriptorWrite(0, m_voxelBuffer.getHandle()) };
	secondaryBounceDescriptorWrites.sampledImageWrites  = { vkcv::SampledImageDescriptorWrite(1, m_voxelImageIntermediate.getHandle()) };
	secondaryBounceDescriptorWrites.samplerWrites       = { vkcv::SamplerDescriptorWrite(2, voxelSampler) };
	secondaryBounceDescriptorWrites.storageImageWrites  = { vkcv::StorageImageDescriptorWrite(3, m_voxelImage.getHandle()) };
	secondaryBounceDescriptorWrites.uniformBufferWrites = { vkcv::BufferDescriptorWrite(4, m_voxelInfoBuffer.getHandle()) };
	m_corePtr->writeDescriptorSet(m_secondaryBounceDescriptorSet, secondaryBounceDescriptorWrites);
}

void Voxelization::voxelizeMeshes(
	vkcv::CommandStreamHandle                       cmdStream,
	const std::vector<vkcv::Mesh>&                  meshes,
	const std::vector<glm::mat4>&                   modelMatrices,
	const std::vector<vkcv::DescriptorSetHandle>&   perMeshDescriptorSets) {

	m_voxelInfoBuffer.fill({ m_voxelInfo });

	const float voxelizationHalfExtent = 0.5f * m_voxelInfo.extent;
	const glm::mat4 voxelizationProjection = glm::ortho(
		-voxelizationHalfExtent,
		voxelizationHalfExtent,
		-voxelizationHalfExtent,
		voxelizationHalfExtent,
		-voxelizationHalfExtent,
		voxelizationHalfExtent);

	const glm::mat4 voxelizationView = glm::translate(glm::mat4(1.f), -m_voxelInfo.offset);
	const glm::mat4 voxelizationViewProjection = voxelizationProjection * voxelizationView;
	
	vkcv::PushConstants voxelizationPushConstants (2 * sizeof(glm::mat4));
	
	for (const auto& m : modelMatrices) {
		voxelizationPushConstants.appendDrawcall(std::array<glm::mat4, 2>{ voxelizationViewProjection * m, m });
	}

	// reset voxels
	const uint32_t resetVoxelGroupSize = 64;
	uint32_t resetVoxelDispatchCount[3];
	resetVoxelDispatchCount[0] = glm::ceil(voxelCount / float(resetVoxelGroupSize));
	resetVoxelDispatchCount[1] = 1;
	resetVoxelDispatchCount[2] = 1;
	
	vkcv::PushConstants voxelCountPushConstants (sizeof(voxelCount));
	voxelCountPushConstants.appendDrawcall(voxelCount);

	m_corePtr->recordComputeDispatchToCmdStream(
		cmdStream,
		m_voxelResetPipe,
		resetVoxelDispatchCount,
		{ vkcv::DescriptorSetUsage(0, m_corePtr->getDescriptorSet(m_voxelResetDescriptorSet).vulkanHandle) },
		voxelCountPushConstants);
	m_corePtr->recordBufferMemoryBarrier(cmdStream, m_voxelBuffer.getHandle());

	// voxelization
	std::vector<vkcv::DrawcallInfo> drawcalls;
	for (size_t i = 0; i < meshes.size(); i++) {
		drawcalls.push_back(vkcv::DrawcallInfo(
			meshes[i],
			{ 
				vkcv::DescriptorSetUsage(0, m_corePtr->getDescriptorSet(m_voxelizationDescriptorSet).vulkanHandle),
				vkcv::DescriptorSetUsage(1, m_corePtr->getDescriptorSet(perMeshDescriptorSets[i]).vulkanHandle) 
			},1));
	}

	m_corePtr->prepareImageForStorage(cmdStream, m_voxelImageIntermediate.getHandle());
	m_corePtr->recordDrawcallsToCmdStream(
		cmdStream,
		m_voxelizationPass,
		m_voxelizationPipe,
		voxelizationPushConstants,
		drawcalls,
		{ m_dummyRenderTarget.getHandle() });

	// buffer to image
	const uint32_t bufferToImageGroupSize[3] = { 4, 4, 4 };
	uint32_t bufferToImageDispatchCount[3];
	for (int i = 0; i < 3; i++) {
		bufferToImageDispatchCount[i] = glm::ceil(voxelResolution / float(bufferToImageGroupSize[i]));
	}

	m_corePtr->recordComputeDispatchToCmdStream(
		cmdStream,
		m_bufferToImagePipe,
		bufferToImageDispatchCount,
		{ vkcv::DescriptorSetUsage(0, m_corePtr->getDescriptorSet(m_bufferToImageDescriptorSet).vulkanHandle) },
		vkcv::PushConstants(0));

	m_corePtr->recordImageMemoryBarrier(cmdStream, m_voxelImageIntermediate.getHandle());

	// intermediate image mipchain
	m_voxelImageIntermediate.recordMipChainGeneration(cmdStream);
	m_corePtr->prepareImageForSampling(cmdStream, m_voxelImageIntermediate.getHandle());

	// secondary bounce
	m_corePtr->prepareImageForStorage(cmdStream, m_voxelImage.getHandle());

	m_corePtr->recordComputeDispatchToCmdStream(
		cmdStream,
		m_secondaryBouncePipe,
		bufferToImageDispatchCount,
		{ vkcv::DescriptorSetUsage(0, m_corePtr->getDescriptorSet(m_secondaryBounceDescriptorSet).vulkanHandle) },
		vkcv::PushConstants(0));
	m_voxelImage.recordMipChainGeneration(cmdStream);

	m_corePtr->recordImageMemoryBarrier(cmdStream, m_voxelImage.getHandle());

	// final image mipchain
	m_voxelImage.recordMipChainGeneration(cmdStream);
	m_corePtr->prepareImageForSampling(cmdStream, m_voxelImage.getHandle());
}

void Voxelization::renderVoxelVisualisation(
	vkcv::CommandStreamHandle               cmdStream, 
	const glm::mat4&                        viewProjectin,
	const std::vector<vkcv::ImageHandle>&   renderTargets,
	uint32_t                                mipLevel) {

	vkcv::PushConstants voxelVisualisationPushConstants (sizeof(glm::mat4));
	voxelVisualisationPushConstants.appendDrawcall(viewProjectin);

	mipLevel = std::clamp(mipLevel, (uint32_t)0, m_voxelImage.getMipCount()-1);

	// write descriptor set
	vkcv::DescriptorWrites voxelVisualisationDescriptorWrite;
	voxelVisualisationDescriptorWrite.storageImageWrites =
	{ vkcv::StorageImageDescriptorWrite(0, m_voxelImage.getHandle(), mipLevel) };
	voxelVisualisationDescriptorWrite.uniformBufferWrites =
	{ vkcv::BufferDescriptorWrite(1, m_voxelInfoBuffer.getHandle()) };
	m_corePtr->writeDescriptorSet(m_visualisationDescriptorSet, voxelVisualisationDescriptorWrite);

	uint32_t drawVoxelCount = voxelCount / exp2(mipLevel);

	const auto drawcall = vkcv::DrawcallInfo(
		vkcv::Mesh({}, nullptr, drawVoxelCount),
		{ vkcv::DescriptorSetUsage(0, m_corePtr->getDescriptorSet(m_visualisationDescriptorSet).vulkanHandle) },1);

	m_corePtr->prepareImageForStorage(cmdStream, m_voxelImage.getHandle());
	m_corePtr->recordDrawcallsToCmdStream(
		cmdStream,
		m_visualisationPass,
		m_visualisationPipe,
		voxelVisualisationPushConstants,
		{ drawcall },
		renderTargets);
}

void Voxelization::updateVoxelOffset(const vkcv::camera::Camera& camera) {

	// move voxel offset with camera in voxel sized steps
	const float voxelSize   = m_voxelInfo.extent / voxelResolution;
	const float snapSize    = voxelSize * exp2(maxStableMip);

	glm::vec3 voxelVolumeCenter = camera.getPosition() + (1.f / 3.f) * m_voxelInfo.extent * glm::normalize(camera.getFront());
	voxelVolumeCenter.y         = camera.getPosition().y;
	m_voxelInfo.offset          = glm::floor(voxelVolumeCenter / snapSize) * snapSize;
}

void Voxelization::setVoxelExtent(float extent) {
	m_voxelInfo.extent = extent;
}

vkcv::ImageHandle Voxelization::getVoxelImageHandle() const {
	return m_voxelImage.getHandle();
}

vkcv::BufferHandle Voxelization::getVoxelInfoBufferHandle() const {
	return m_voxelInfoBuffer.getHandle();
}

glm::vec3 Voxelization::getVoxelOffset() const{
	return m_voxelInfo.offset;
}

float Voxelization::getVoxelExtent() const {
	return m_voxelInfo.extent;
}<|MERGE_RESOLUTION|>--- conflicted
+++ resolved
@@ -174,19 +174,9 @@
 
 	vkcv::ShaderProgram resetVoxelShader = loadVoxelResetShader();
 	m_voxelResetDescriptorSet = m_corePtr->createDescriptorSet(resetVoxelShader.getReflectedDescriptors()[0]);
-<<<<<<< HEAD
 	m_voxelResetPipe = m_corePtr->createComputePipeline({
 		resetVoxelShader, { m_corePtr->getDescriptorSet(m_voxelResetDescriptorSet).layout }
 	});
-=======
-
-	const vkcv::ComputePipelineConfig resetVoxelPipeConfig {
-            resetVoxelShader,
-            { m_corePtr->getDescriptorSet(m_voxelResetDescriptorSet).layout }
-	};
-
-	m_voxelResetPipe = m_corePtr->createComputePipeline(resetVoxelPipeConfig);
->>>>>>> a0f436e8
 
 	vkcv::DescriptorWrites resetVoxelWrites;
 	resetVoxelWrites.storageBufferWrites = { vkcv::BufferDescriptorWrite(0, m_voxelBuffer.getHandle()) };
@@ -195,19 +185,9 @@
 	// buffer to image
 	vkcv::ShaderProgram bufferToImageShader = loadVoxelBufferToImageShader();
 	m_bufferToImageDescriptorSet = m_corePtr->createDescriptorSet(bufferToImageShader.getReflectedDescriptors()[0]);
-<<<<<<< HEAD
 	m_bufferToImagePipe = m_corePtr->createComputePipeline({
 		bufferToImageShader, { m_corePtr->getDescriptorSet(m_bufferToImageDescriptorSet).layout }
 	});
-=======
-
-	const vkcv::ComputePipelineConfig bufferToImagePipeConfig {
-            bufferToImageShader,
-            { m_corePtr->getDescriptorSet(m_bufferToImageDescriptorSet).layout }
-    };
-
-	m_bufferToImagePipe = m_corePtr->createComputePipeline(bufferToImagePipeConfig);
->>>>>>> a0f436e8
 
 	vkcv::DescriptorWrites bufferToImageDescriptorWrites;
 	bufferToImageDescriptorWrites.storageBufferWrites = { vkcv::BufferDescriptorWrite(0, m_voxelBuffer.getHandle()) };
@@ -217,19 +197,9 @@
 	// secondary bounce
 	vkcv::ShaderProgram secondaryBounceShader = loadSecondaryBounceShader();
 	m_secondaryBounceDescriptorSet = m_corePtr->createDescriptorSet(secondaryBounceShader.getReflectedDescriptors()[0]);
-<<<<<<< HEAD
 	m_secondaryBouncePipe = m_corePtr->createComputePipeline({
 		secondaryBounceShader, { m_corePtr->getDescriptorSet(m_secondaryBounceDescriptorSet).layout }
 	});
-=======
-
-	const vkcv::ComputePipelineConfig secondaryBouncePipeConfig {
-            secondaryBounceShader,
-            { m_corePtr->getDescriptorSet(m_secondaryBounceDescriptorSet).layout }
-	};
-
-	m_secondaryBouncePipe = m_corePtr->createComputePipeline(secondaryBouncePipeConfig);
->>>>>>> a0f436e8
 
 	vkcv::DescriptorWrites secondaryBounceDescriptorWrites;
 	secondaryBounceDescriptorWrites.storageBufferWrites = { vkcv::BufferDescriptorWrite(0, m_voxelBuffer.getHandle()) };
