#include "ShadowMapping.hpp"
#include <vkcv/shader/GLSLCompiler.hpp>

const vk::Format            shadowMapFormat         = vk::Format::eR16G16B16A16Unorm;
const vk::Format            shadowMapDepthFormat    = vk::Format::eD32Sfloat;
const uint32_t              shadowMapResolution     = 1024;
const vkcv::Multisampling   msaa                    = vkcv::Multisampling::MSAA8X;

vkcv::ShaderProgram loadShadowShader() {
	vkcv::ShaderProgram shader;
	vkcv::shader::GLSLCompiler compiler;
	compiler.compile(vkcv::ShaderStage::VERTEX, "assets/shaders/shadow.vert",
		[&](vkcv::ShaderStage shaderStage, const std::filesystem::path& path) {
		shader.addShader(shaderStage, path);
	});
	compiler.compile(vkcv::ShaderStage::FRAGMENT, "assets/shaders/shadow.frag",
		[&](vkcv::ShaderStage shaderStage, const std::filesystem::path& path) {
		shader.addShader(shaderStage, path);
	});
	return shader;
}

vkcv::ShaderProgram loadDepthToMomentsShader() {
	vkcv::ShaderProgram shader;
	vkcv::shader::GLSLCompiler compiler;
	compiler.compile(vkcv::ShaderStage::COMPUTE, "assets/shaders/depthToMoments.comp",
		[&](vkcv::ShaderStage shaderStage, const std::filesystem::path& path) {
		shader.addShader(shaderStage, path);
	});
	return shader;
}

vkcv::ShaderProgram loadShadowBlurXShader() {
	vkcv::ShaderProgram shader;
	vkcv::shader::GLSLCompiler compiler;
	compiler.compile(vkcv::ShaderStage::COMPUTE, "assets/shaders/shadowBlurX.comp",
		[&](vkcv::ShaderStage shaderStage, const std::filesystem::path& path) {
		shader.addShader(shaderStage, path);
	});
	return shader;
}

vkcv::ShaderProgram loadShadowBlurYShader() {
	vkcv::ShaderProgram shader;
	vkcv::shader::GLSLCompiler compiler;
	compiler.compile(vkcv::ShaderStage::COMPUTE, "assets/shaders/shadowBlurY.comp",
		[&](vkcv::ShaderStage shaderStage, const std::filesystem::path& path) {
		shader.addShader(shaderStage, path);
	});
	return shader;
}

glm::mat4 computeShadowViewProjectionMatrix(
	const glm::vec3&            lightDirection, 
	const vkcv::camera::Camera& camera, 
	float                       maxShadowDistance,
	const glm::vec3&            voxelVolumeOffset,
	float                       voxelVolumeExtent) {

	const glm::vec3 cameraPos   = camera.getPosition();
	const glm::vec3 forward     = glm::normalize(camera.getFront());
	glm::vec3 up                = glm::normalize(camera.getUp());
	const glm::vec3 right       = glm::normalize(glm::cross(forward, up));
	up = glm::cross(right, forward);

	const float fov         = camera.getFov();
	const float aspectRatio = camera.getRatio();

	float near;
	float far;
	camera.getNearFar(near, far);
	far = std::min(maxShadowDistance, far);

	const glm::vec3 nearCenter  = cameraPos + forward * near;
	const float nearUp          = near * tan(fov * 0.5);
	const float nearRight       = nearUp * aspectRatio;
	
	const glm::vec3 farCenter   = cameraPos + forward * far;
	const float farUp           = far * tan(fov * 0.5);
	const float farRight        = farUp * aspectRatio;

	std::array<glm::vec3, 8> viewFrustumCorners = {
		nearCenter + right * nearRight + nearUp * up,
		nearCenter + right * nearRight - nearUp * up,
		nearCenter - right * nearRight + nearUp * up,
		nearCenter - right * nearRight - nearUp * up,

		farCenter + right * farRight + farUp * up,
		farCenter + right * farRight - farUp * up,
		farCenter - right * farRight + farUp * up,
		farCenter - right * farRight - farUp * up
	};

	std::array<glm::vec3, 8> voxelVolumeCorners = {
		voxelVolumeOffset + voxelVolumeExtent * glm::vec3(1, 1, 1),
		voxelVolumeOffset + voxelVolumeExtent * glm::vec3(1, 1, -1),
		voxelVolumeOffset + voxelVolumeExtent * glm::vec3(1, -1, 1),
		voxelVolumeOffset + voxelVolumeExtent * glm::vec3(1, -1, -1),

		voxelVolumeOffset + voxelVolumeExtent * glm::vec3(-1, 1, 1),
		voxelVolumeOffset + voxelVolumeExtent * glm::vec3(-1, 1, -1),
		voxelVolumeOffset + voxelVolumeExtent * glm::vec3(-1, -1, 1),
		voxelVolumeOffset + voxelVolumeExtent * glm::vec3(-1, -1, -1),
	};

	glm::vec3 minView(std::numeric_limits<float>::max());
	glm::vec3 maxView(std::numeric_limits<float>::lowest());

	const glm::mat4 view = glm::lookAt(glm::vec3(0), -lightDirection, glm::vec3(0, -1, 0));

	auto getMinMaxView = [&](std::array<glm::vec3, 8> points) {
		for (const glm::vec3& p : points) {
			const auto& pView = glm::vec3(view * glm::vec4(p, 1));
			minView = glm::min(minView, pView);
			maxView = glm::max(maxView, pView);
		}
	};

	getMinMaxView(viewFrustumCorners);
	getMinMaxView(voxelVolumeCorners);

	// rotationaly invariant to avoid shadow  swimming when moving camera
	// could potentially be wasteful, but guarantees stability, regardless of camera and voxel volume
	 glm::vec3 scale = glm::vec3(1.f / glm::max(far, voxelVolumeExtent));

	glm::vec3 offset = -0.5f * (maxView + minView) * scale;

	// snap to texel to avoid shadow swimming when moving
	glm::vec2 offset2D = glm::vec2(offset);
	glm::vec2 frustumExtent2D = glm::vec2(1) / glm::vec2(scale);
	glm::vec2 texelSize = glm::vec2(frustumExtent2D / static_cast<float>(shadowMapResolution));
	offset2D = glm::ceil(offset2D / texelSize) * texelSize;
	offset.x = offset2D.x;
	offset.y = offset2D.y;

	glm::mat4 crop(1);
	crop[0][0] = scale.x;
	crop[1][1] = scale.y;
	crop[2][2] = scale.z;

	crop[3][0] = offset.x;
	crop[3][1] = offset.y;
	crop[3][2] = offset.z;

	glm::mat4 vulkanCorrectionMatrix(1.f);
	vulkanCorrectionMatrix[2][2] = 0.5;
	vulkanCorrectionMatrix[3][2] = 0.5;

	return vulkanCorrectionMatrix * crop * view;
}

ShadowMapping::ShadowMapping(vkcv::Core* corePtr, const vkcv::VertexLayout& vertexLayout) : 
	m_corePtr(corePtr),
	m_shadowMap(corePtr->createImage(shadowMapFormat, shadowMapResolution, shadowMapResolution, 1, true, true)),
	m_shadowMapIntermediate(corePtr->createImage(shadowMapFormat, shadowMapResolution, shadowMapResolution, 1, false, true)),
	m_shadowMapDepth(corePtr->createImage(shadowMapDepthFormat, shadowMapResolution, shadowMapResolution, 1, false, false, false, msaa)),
	m_lightInfoBuffer(corePtr->createBuffer<LightInfo>(vkcv::BufferType::UNIFORM, sizeof(glm::vec3))){

	vkcv::ShaderProgram shadowShader = loadShadowShader();

	// pass
	const std::vector<vkcv::AttachmentDescription> shadowAttachments = {
		vkcv::AttachmentDescription(vkcv::AttachmentOperation::STORE, vkcv::AttachmentOperation::CLEAR, shadowMapDepthFormat)
	};
	vkcv::PassConfig shadowPassConfig(shadowAttachments, msaa);
	m_shadowMapPass = corePtr->createPass(shadowPassConfig);

	// pipeline
	vkcv::PipelineConfig shadowPipeConfig{
		shadowShader,
		shadowMapResolution,
		shadowMapResolution,
		m_shadowMapPass,
		vertexLayout,
		{},
		false
	};
	shadowPipeConfig.m_multisampling        = msaa;
	shadowPipeConfig.m_EnableDepthClamping  = true;
	shadowPipeConfig.m_culling              = vkcv::CullMode::Front;
	m_shadowMapPipe                         = corePtr->createGraphicsPipeline(shadowPipeConfig);

	m_shadowSampler = corePtr->createSampler(
		vkcv::SamplerFilterType::LINEAR,
		vkcv::SamplerFilterType::LINEAR,
		vkcv::SamplerMipmapMode::LINEAR,
		vkcv::SamplerAddressMode::CLAMP_TO_EDGE
	);

	// depth to moments
	vkcv::ShaderProgram depthToMomentsShader    = loadDepthToMomentsShader();
<<<<<<< HEAD
	m_depthToMomentsDescriptorSet               = corePtr->createDescriptorSet(depthToMomentsShader.getReflectedDescriptors()[0]);
	m_depthToMomentsPipe                        = corePtr->createComputePipeline({
		depthToMomentsShader, { corePtr->getDescriptorSet(m_depthToMomentsDescriptorSet).layout }
	});
=======
	m_depthToMomentsDescriptorSetLayout         = corePtr->createDescriptorSetLayout(depthToMomentsShader.getReflectedDescriptors().at(0));
	m_depthToMomentsDescriptorSet               = corePtr->createDescriptorSet(m_depthToMomentsDescriptorSetLayout);
	m_depthToMomentsPipe                        = corePtr->createComputePipeline(depthToMomentsShader, { corePtr->getDescriptorSetLayout(m_depthToMomentsDescriptorSetLayout).vulkanHandle });
>>>>>>> b44d10ca

	vkcv::DescriptorWrites depthToMomentDescriptorWrites;
	depthToMomentDescriptorWrites.sampledImageWrites    = { vkcv::SampledImageDescriptorWrite(0, m_shadowMapDepth.getHandle()) };
	depthToMomentDescriptorWrites.samplerWrites         = { vkcv::SamplerDescriptorWrite(1, m_shadowSampler) };
	depthToMomentDescriptorWrites.storageImageWrites    = { vkcv::StorageImageDescriptorWrite(2, m_shadowMap.getHandle()) };
	corePtr->writeDescriptorSet(m_depthToMomentsDescriptorSet, depthToMomentDescriptorWrites);

	// shadow blur X
<<<<<<< HEAD
	vkcv::ShaderProgram shadowBlurXShader    = loadShadowBlurXShader();
	m_shadowBlurXDescriptorSet              = corePtr->createDescriptorSet(shadowBlurXShader.getReflectedDescriptors()[0]);
	m_shadowBlurXPipe                       = corePtr->createComputePipeline({
		shadowBlurXShader, { corePtr->getDescriptorSet(m_shadowBlurXDescriptorSet).layout }
	});
=======
	vkcv::ShaderProgram shadowBlurXShader   = loadShadowBlurXShader();
	m_shadowBlurXDescriptorSetLayout        = corePtr->createDescriptorSetLayout(shadowBlurXShader.getReflectedDescriptors().at(0));
	m_shadowBlurXDescriptorSet              = corePtr->createDescriptorSet(m_shadowBlurXDescriptorSetLayout);
	m_shadowBlurXPipe                       = corePtr->createComputePipeline(shadowBlurXShader, { corePtr->getDescriptorSetLayout(m_shadowBlurXDescriptorSetLayout).vulkanHandle });
>>>>>>> b44d10ca

	vkcv::DescriptorWrites shadowBlurXDescriptorWrites;
	shadowBlurXDescriptorWrites.sampledImageWrites   = { vkcv::SampledImageDescriptorWrite(0, m_shadowMap.getHandle()) };
	shadowBlurXDescriptorWrites.samplerWrites        = { vkcv::SamplerDescriptorWrite(1, m_shadowSampler) };
	shadowBlurXDescriptorWrites.storageImageWrites   = { vkcv::StorageImageDescriptorWrite(2, m_shadowMapIntermediate.getHandle()) };
	corePtr->writeDescriptorSet(m_shadowBlurXDescriptorSet, shadowBlurXDescriptorWrites);

	// shadow blur Y
<<<<<<< HEAD
	vkcv::ShaderProgram shadowBlurYShader = loadShadowBlurYShader();
	m_shadowBlurYDescriptorSet = corePtr->createDescriptorSet(shadowBlurYShader.getReflectedDescriptors()[0]);
	m_shadowBlurYPipe = corePtr->createComputePipeline({
		shadowBlurYShader, { corePtr->getDescriptorSet(m_shadowBlurYDescriptorSet).layout }
	});
=======
	vkcv::ShaderProgram shadowBlurYShader   = loadShadowBlurYShader();
	m_shadowBlurYDescriptorSetLayout        = corePtr->createDescriptorSetLayout(shadowBlurYShader.getReflectedDescriptors().at(0));
	m_shadowBlurYDescriptorSet              = corePtr->createDescriptorSet(m_shadowBlurYDescriptorSetLayout);
	m_shadowBlurYPipe                       = corePtr->createComputePipeline(shadowBlurYShader, { corePtr->getDescriptorSetLayout(m_shadowBlurYDescriptorSetLayout).vulkanHandle });
>>>>>>> b44d10ca

    vkcv::DescriptorWrites shadowBlurYDescriptorWrites;
	shadowBlurYDescriptorWrites.sampledImageWrites  = { vkcv::SampledImageDescriptorWrite(0, m_shadowMapIntermediate.getHandle()) };
	shadowBlurYDescriptorWrites.samplerWrites       = { vkcv::SamplerDescriptorWrite(1, m_shadowSampler) };
	shadowBlurYDescriptorWrites.storageImageWrites  = { vkcv::StorageImageDescriptorWrite(2, m_shadowMap.getHandle()) };
	corePtr->writeDescriptorSet(m_shadowBlurYDescriptorSet, shadowBlurYDescriptorWrites);
}

void ShadowMapping::recordShadowMapRendering(
	const vkcv::CommandStreamHandle&    cmdStream,
	const glm::vec2&                    lightAngleRadian,
	const glm::vec3&                    lightColor,
	float                               lightStrength,
	float                               maxShadowDistance,
	const std::vector<vkcv::Mesh>&      meshes,
	const std::vector<glm::mat4>&       modelMatrices,
	const vkcv::camera::Camera&         camera,
	const glm::vec3&                    voxelVolumeOffset,
	float                               voxelVolumeExtent) {

	LightInfo lightInfo;
	lightInfo.sunColor = lightColor;
	lightInfo.sunStrength = lightStrength;
	lightInfo.direction = glm::normalize(glm::vec3(
		std::cos(lightAngleRadian.x) * std::cos(lightAngleRadian.y),
		std::sin(lightAngleRadian.x),
		std::cos(lightAngleRadian.x) * std::sin(lightAngleRadian.y)));

	lightInfo.lightMatrix = computeShadowViewProjectionMatrix(
		lightInfo.direction,
		camera,
		maxShadowDistance,
		voxelVolumeOffset,
		voxelVolumeExtent);
	m_lightInfoBuffer.fill({ lightInfo });
	
	vkcv::PushConstants shadowPushConstants (sizeof(glm::mat4));
	
	for (const auto& m : modelMatrices) {
		shadowPushConstants.appendDrawcall(lightInfo.lightMatrix * m);
	}
	

	std::vector<vkcv::DrawcallInfo> drawcalls;
	for (const auto& mesh : meshes) {
		drawcalls.push_back(vkcv::DrawcallInfo(mesh, {}));
	}

	m_corePtr->recordDrawcallsToCmdStream(
		cmdStream,
		m_shadowMapPass,
		m_shadowMapPipe,
		shadowPushConstants,
		drawcalls,
		{ m_shadowMapDepth.getHandle() });
	m_corePtr->prepareImageForSampling(cmdStream, m_shadowMapDepth.getHandle());

	// depth to moments
	uint32_t dispatchCount[3];
	dispatchCount[0] = static_cast<uint32_t>(std::ceil(shadowMapResolution / 8.f));
	dispatchCount[1] = static_cast<uint32_t>(std::ceil(shadowMapResolution / 8.f));
	dispatchCount[2] = 1;

	const uint32_t msaaSampleCount = msaaToSampleCount(msaa);
	
	vkcv::PushConstants msaaPushConstants (sizeof(msaaSampleCount));
	msaaPushConstants.appendDrawcall(msaaSampleCount);

	m_corePtr->prepareImageForStorage(cmdStream, m_shadowMap.getHandle());
	m_corePtr->recordComputeDispatchToCmdStream(
		cmdStream,
		m_depthToMomentsPipe,
		dispatchCount,
		{ vkcv::DescriptorSetUsage(0, m_corePtr->getDescriptorSet(m_depthToMomentsDescriptorSet).vulkanHandle) },
		msaaPushConstants);
	m_corePtr->prepareImageForSampling(cmdStream, m_shadowMap.getHandle());

	// blur X
	m_corePtr->prepareImageForStorage(cmdStream, m_shadowMapIntermediate.getHandle());
	m_corePtr->recordComputeDispatchToCmdStream(
		cmdStream,
		m_shadowBlurXPipe,
		dispatchCount,
		{ vkcv::DescriptorSetUsage(0, m_corePtr->getDescriptorSet(m_shadowBlurXDescriptorSet).vulkanHandle) },
		vkcv::PushConstants(0));
	m_corePtr->prepareImageForSampling(cmdStream, m_shadowMapIntermediate.getHandle());

	// blur Y
	m_corePtr->prepareImageForStorage(cmdStream, m_shadowMap.getHandle());
	m_corePtr->recordComputeDispatchToCmdStream(
		cmdStream,
		m_shadowBlurYPipe,
		dispatchCount,
		{ vkcv::DescriptorSetUsage(0, m_corePtr->getDescriptorSet(m_shadowBlurYDescriptorSet).vulkanHandle) },
		vkcv::PushConstants(0));
	m_shadowMap.recordMipChainGeneration(cmdStream);
	m_corePtr->prepareImageForSampling(cmdStream, m_shadowMap.getHandle());
}

vkcv::ImageHandle ShadowMapping::getShadowMap() {
	return m_shadowMap.getHandle();
}

vkcv::SamplerHandle ShadowMapping::getShadowSampler() {
	return m_shadowSampler;
}

vkcv::BufferHandle ShadowMapping::getLightInfoBuffer() {
	return m_lightInfoBuffer.getHandle();
}<|MERGE_RESOLUTION|>--- conflicted
+++ resolved
@@ -189,16 +189,10 @@
 
 	// depth to moments
 	vkcv::ShaderProgram depthToMomentsShader    = loadDepthToMomentsShader();
-<<<<<<< HEAD
-	m_depthToMomentsDescriptorSet               = corePtr->createDescriptorSet(depthToMomentsShader.getReflectedDescriptors()[0]);
-	m_depthToMomentsPipe                        = corePtr->createComputePipeline({
-		depthToMomentsShader, { corePtr->getDescriptorSet(m_depthToMomentsDescriptorSet).layout }
-	});
-=======
+
 	m_depthToMomentsDescriptorSetLayout         = corePtr->createDescriptorSetLayout(depthToMomentsShader.getReflectedDescriptors().at(0));
 	m_depthToMomentsDescriptorSet               = corePtr->createDescriptorSet(m_depthToMomentsDescriptorSetLayout);
-	m_depthToMomentsPipe                        = corePtr->createComputePipeline(depthToMomentsShader, { corePtr->getDescriptorSetLayout(m_depthToMomentsDescriptorSetLayout).vulkanHandle });
->>>>>>> b44d10ca
+    m_depthToMomentsPipe = corePtr->createComputePipeline({ depthToMomentsShader, { corePtr->getDescriptorSetLayout(m_depthToMomentsDescriptorSetLayout).vulkanHandle }});
 
 	vkcv::DescriptorWrites depthToMomentDescriptorWrites;
 	depthToMomentDescriptorWrites.sampledImageWrites    = { vkcv::SampledImageDescriptorWrite(0, m_shadowMapDepth.getHandle()) };
@@ -207,18 +201,10 @@
 	corePtr->writeDescriptorSet(m_depthToMomentsDescriptorSet, depthToMomentDescriptorWrites);
 
 	// shadow blur X
-<<<<<<< HEAD
-	vkcv::ShaderProgram shadowBlurXShader    = loadShadowBlurXShader();
-	m_shadowBlurXDescriptorSet              = corePtr->createDescriptorSet(shadowBlurXShader.getReflectedDescriptors()[0]);
-	m_shadowBlurXPipe                       = corePtr->createComputePipeline({
-		shadowBlurXShader, { corePtr->getDescriptorSet(m_shadowBlurXDescriptorSet).layout }
-	});
-=======
 	vkcv::ShaderProgram shadowBlurXShader   = loadShadowBlurXShader();
 	m_shadowBlurXDescriptorSetLayout        = corePtr->createDescriptorSetLayout(shadowBlurXShader.getReflectedDescriptors().at(0));
 	m_shadowBlurXDescriptorSet              = corePtr->createDescriptorSet(m_shadowBlurXDescriptorSetLayout);
-	m_shadowBlurXPipe                       = corePtr->createComputePipeline(shadowBlurXShader, { corePtr->getDescriptorSetLayout(m_shadowBlurXDescriptorSetLayout).vulkanHandle });
->>>>>>> b44d10ca
+	m_shadowBlurXPipe                       = corePtr->createComputePipeline({ shadowBlurXShader, { corePtr->getDescriptorSetLayout(m_shadowBlurXDescriptorSetLayout).vulkanHandle }});
 
 	vkcv::DescriptorWrites shadowBlurXDescriptorWrites;
 	shadowBlurXDescriptorWrites.sampledImageWrites   = { vkcv::SampledImageDescriptorWrite(0, m_shadowMap.getHandle()) };
@@ -227,18 +213,10 @@
 	corePtr->writeDescriptorSet(m_shadowBlurXDescriptorSet, shadowBlurXDescriptorWrites);
 
 	// shadow blur Y
-<<<<<<< HEAD
-	vkcv::ShaderProgram shadowBlurYShader = loadShadowBlurYShader();
-	m_shadowBlurYDescriptorSet = corePtr->createDescriptorSet(shadowBlurYShader.getReflectedDescriptors()[0]);
-	m_shadowBlurYPipe = corePtr->createComputePipeline({
-		shadowBlurYShader, { corePtr->getDescriptorSet(m_shadowBlurYDescriptorSet).layout }
-	});
-=======
 	vkcv::ShaderProgram shadowBlurYShader   = loadShadowBlurYShader();
 	m_shadowBlurYDescriptorSetLayout        = corePtr->createDescriptorSetLayout(shadowBlurYShader.getReflectedDescriptors().at(0));
 	m_shadowBlurYDescriptorSet              = corePtr->createDescriptorSet(m_shadowBlurYDescriptorSetLayout);
-	m_shadowBlurYPipe                       = corePtr->createComputePipeline(shadowBlurYShader, { corePtr->getDescriptorSetLayout(m_shadowBlurYDescriptorSetLayout).vulkanHandle });
->>>>>>> b44d10ca
+    m_shadowBlurYPipe                       = corePtr->createComputePipeline({ shadowBlurYShader, { corePtr->getDescriptorSetLayout(m_shadowBlurYDescriptorSetLayout).vulkanHandle }});
 
     vkcv::DescriptorWrites shadowBlurYDescriptorWrites;
 	shadowBlurYDescriptorWrites.sampledImageWrites  = { vkcv::SampledImageDescriptorWrite(0, m_shadowMapIntermediate.getHandle()) };
