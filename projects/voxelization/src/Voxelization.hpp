--- conflicted
+++ resolved
@@ -59,33 +59,20 @@
 	vkcv::DescriptorSetLayoutHandle     m_voxelizationDescriptorSetLayout;
 	vkcv::DescriptorSetHandle           m_voxelizationDescriptorSet;
 
-<<<<<<< HEAD
-	vkcv::ComputePipelineHandle m_voxelResetPipe;
-	vkcv::DescriptorSetHandle   m_voxelResetDescriptorSet;
-
-	vkcv::ComputePipelineHandle m_bufferToImagePipe;
-	vkcv::DescriptorSetHandle   m_bufferToImageDescriptorSet;
-=======
-	vkcv::PipelineHandle                m_voxelResetPipe;
+	vkcv::ComputePipelineHandle         m_voxelResetPipe;
 	vkcv::DescriptorSetLayoutHandle     m_voxelResetDescriptorSetLayout;
 	vkcv::DescriptorSetHandle           m_voxelResetDescriptorSet;
 
-	vkcv::PipelineHandle                m_bufferToImagePipe;
+	vkcv::ComputePipelineHandle         m_bufferToImagePipe;
 	vkcv::DescriptorSetLayoutHandle     m_bufferToImageDescriptorSetLayout;
 	vkcv::DescriptorSetHandle           m_bufferToImageDescriptorSet;
->>>>>>> b44d10ca
 
 	vkcv::PassHandle                    m_visualisationPass;
 	vkcv::PipelineHandle                m_visualisationPipe;
 
-<<<<<<< HEAD
-	vkcv::ComputePipelineHandle m_secondaryBouncePipe;
-	vkcv::DescriptorSetHandle   m_secondaryBounceDescriptorSet;
-=======
-	vkcv::PipelineHandle                m_secondaryBouncePipe;
+	vkcv::ComputePipelineHandle         m_secondaryBouncePipe;
 	vkcv::DescriptorSetLayoutHandle     m_secondaryBounceDescriptorSetLayout;
 	vkcv::DescriptorSetHandle           m_secondaryBounceDescriptorSet;
->>>>>>> b44d10ca
 
 	vkcv::DescriptorSetLayoutHandle     m_visualisationDescriptorSetLayout;
 	vkcv::DescriptorSetHandle           m_visualisationDescriptorSet;
