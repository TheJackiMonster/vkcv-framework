--- conflicted
+++ resolved
@@ -17,7 +17,6 @@
 
 	const vkcv::Multisampling   msaa        = vkcv::Multisampling::MSAA4X;
 	const bool                  usingMsaa   = msaa != vkcv::Multisampling::None;
-<<<<<<< HEAD
 
 	vkcv::Features features;
 	features.requireExtension(VK_KHR_SWAPCHAIN_EXTENSION_NAME);
@@ -29,14 +28,6 @@
 			VK_MAKE_VERSION(0, 0, 1),
 			{ vk::QueueFlagBits::eTransfer,vk::QueueFlagBits::eGraphics, vk::QueueFlagBits::eCompute },
 			features
-=======
-	
-	vkcv::Window window = vkcv::Window::create(
-		applicationName,
-		1280,
-		720,
-		true
->>>>>>> b44d10ca
 	);
 	vkcv::WindowHandle windowHandle = core.createWindow(applicationName, windowWidth, windowHeight, true);
 	vkcv::Window& window = core.getWindow(windowHandle);
