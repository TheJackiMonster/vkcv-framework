#include <iostream>
#include <vkcv/Core.hpp>
#include <GLFW/glfw3.h>
#include <vkcv/camera/CameraManager.hpp>
#include <chrono>
#include <vkcv/asset/asset_loader.hpp>
#include <vkcv/shader/GLSLCompiler.hpp>

struct Vertex
{
	glm::vec3 position;
	glm::vec3 normal;
	glm::vec2 uv;
};

std::vector<std::vector<Vertex>> interleaveScene(vkcv::asset::Scene scene)
{
	std::vector<std::vector<Vertex>> returnScene;

	for(auto& vertexGroup : scene.vertexGroups )
	{
		const vkcv::asset::VertexAttribute positionAttribute = vertexGroup.vertexBuffer.attributes[0];
		const vkcv::asset::VertexAttribute normalAttribute   = vertexGroup.vertexBuffer.attributes[1];
		const vkcv::asset::VertexAttribute uvAttribute       = vertexGroup.vertexBuffer.attributes[2];

		assert(positionAttribute.type   == vkcv::asset::PrimitiveType::POSITION);
		assert(normalAttribute.type     == vkcv::asset::PrimitiveType::NORMAL);
		assert(uvAttribute.type         == vkcv::asset::PrimitiveType::TEXCOORD_0);

		const uint64_t &verticesCount          = vertexGroup.numVertices;
		const std::vector<uint8_t> &vertexData = vertexGroup.vertexBuffer.data;

		std::vector<Vertex> vertices;
		vertices.reserve(verticesCount);

		const size_t positionStride = positionAttribute.stride == 0 ? sizeof(glm::vec3) : positionAttribute.stride;
		const size_t normalStride   = normalAttribute.stride   == 0 ? sizeof(glm::vec3) : normalAttribute.stride;
		const size_t uvStride       = uvAttribute.stride       == 0 ? sizeof(glm::vec2) : uvAttribute.stride;

		for(auto i = 0; i < verticesCount; i++)
		{
			const size_t positionOffset = positionAttribute.offset + positionStride * i;
			const size_t normalOffset   = normalAttribute.offset   + normalStride * i;
			const size_t uvOffset       = uvAttribute.offset       + uvStride * i;

			Vertex v;

			v.position = *reinterpret_cast<const glm::vec3*>(&(vertexData[positionOffset]));
			v.normal   = *reinterpret_cast<const glm::vec3*>(&(vertexData[normalOffset]));
			v.uv       = *reinterpret_cast<const glm::vec3*>(&(vertexData[uvOffset]));

			vertices.push_back(v);
		}
		returnScene.push_back(vertices);
	}
	assert(returnScene.size() == scene.vertexGroups.size());
	return returnScene;
}

// Assumes the meshes use index buffers

void addMeshToIndirectDraw(const vkcv::asset::Scene &scene,
                           std::vector<uint8_t> &compiledVertexBuffer,
                           std::vector<uint8_t> &compiledIndexBuffer,
                           std::vector<vk::DrawIndexedIndirectCommand> &indexedIndirectCommands)
{
    for (const auto &mesh : scene.meshes)
    {
        for(auto &vertexGroupIndex : mesh.vertexGroups)
        {
            auto &vertexGroup = scene.vertexGroups[vertexGroupIndex];

            indexedIndirectCommands.emplace_back(static_cast<uint32_t>(vertexGroup.indexBuffer.data.size()),
                                                 1,
                                                 static_cast<uint32_t>(compiledIndexBuffer.size()),
                                                 0,
                                                 static_cast<uint32_t>(indexedIndirectCommands.size()));

            compiledVertexBuffer.insert(compiledVertexBuffer.end(),
                                        vertexGroup.vertexBuffer.data.begin(),
                                        vertexGroup.vertexBuffer.data.end());

			if(vertexGroup.indexBuffer.type == vkcv::asset::IndexType::UINT8)
            {
				for(auto index : vertexGroup.indexBuffer.data)
				{
                    uint32_t index32 = static_cast<uint32_t>(index);
                    uint8_t firstByte = index32;
                    uint8_t secondByte = index32 >> 8;
                    uint8_t thirdByte = index32 >> 16;
                    uint8_t fourthByte = index32 >> 24;

                    compiledIndexBuffer.push_back(firstByte);
                    compiledIndexBuffer.push_back(secondByte);
                    compiledIndexBuffer.push_back(thirdByte);
                    compiledIndexBuffer.push_back(fourthByte);
                }
			}
            else if(vertexGroup.indexBuffer.type == vkcv::asset::IndexType::UINT16)
            {
                for(auto i = 0; i < vertexGroup.indexBuffer.data.size(); i = i+2)
                {
                    uint16_t index16 = *reinterpret_cast<const uint16_t*>(&vertexGroup.indexBuffer.data[i]);
                    uint32_t index32 = static_cast<uint32_t>(index16);

                    uint8_t firstByte = index32;
                    uint8_t secondByte = index32 >> 8;
                    uint8_t thirdByte = index32 >> 16;
                    uint8_t fourthByte = index32 >> 24;

                    compiledIndexBuffer.push_back(firstByte);
                    compiledIndexBuffer.push_back(secondByte);
                    compiledIndexBuffer.push_back(thirdByte);
                    compiledIndexBuffer.push_back(fourthByte);
                }
			}
			else
			{
				compiledIndexBuffer.insert(compiledIndexBuffer.end(),
										   vertexGroup.indexBuffer.data.begin(),
										   vertexGroup.indexBuffer.data.end());
			}
        }
    }
}

int main(int argc, const char** argv) {
	const char* applicationName = "Indirect draw";

	uint32_t windowWidth = 800;
	uint32_t windowHeight = 600;

	vkcv::Features features;
	features.requireExtension(VK_KHR_SWAPCHAIN_EXTENSION_NAME);
    //features.requireExtension(VK_EXT_MULTI_DRAW_EXTENSION_NAME);
    features.requireFeature([](vk::PhysicalDeviceFeatures &features){
        features.setMultiDrawIndirect(true);
    });
    /*
    features.requireExtensionFeature<vk::PhysicalDeviceDescriptorIndexingFeatures>(
            VK_EXT_DESCRIPTOR_INDEXING_EXTENSION_NAME, [](vk::PhysicalDeviceDescriptorIndexingFeatures &features) {
                // features.setShaderInputAttachmentArrayDynamicIndexing(true);
                features.setShaderUniformTexelBufferArrayDynamicIndexing(true);
                features.setShaderStorageTexelBufferArrayDynamicIndexing(true);
                features.setShaderUniformBufferArrayNonUniformIndexing(true);
                features.setShaderSampledImageArrayNonUniformIndexing(true);
                features.setShaderStorageBufferArrayNonUniformIndexing(true);
                features.setShaderStorageImageArrayNonUniformIndexing(true);
                // features.setShaderInputAttachmentArrayNonUniformIndexing(true);
                features.setShaderUniformTexelBufferArrayNonUniformIndexing(true);
                features.setShaderStorageTexelBufferArrayNonUniformIndexing(true);

                features.setDescriptorBindingUniformBufferUpdateAfterBind(true);
                features.setDescriptorBindingSampledImageUpdateAfterBind(true);
                features.setDescriptorBindingStorageImageUpdateAfterBind(true);
                features.setDescriptorBindingStorageBufferUpdateAfterBind(true);
                features.setDescriptorBindingUniformTexelBufferUpdateAfterBind(true);
                features.setDescriptorBindingStorageTexelBufferUpdateAfterBind(true);

                features.setDescriptorBindingUpdateUnusedWhilePending(true);
                features.setDescriptorBindingPartiallyBound(true);
                features.setDescriptorBindingVariableDescriptorCount(true);
                features.setRuntimeDescriptorArray(true);
            }
    );
    */

	vkcv::Core core = vkcv::Core::create(
		applicationName,
		VK_MAKE_VERSION(0, 0, 1),
		{ vk::QueueFlagBits::eGraphics ,vk::QueueFlagBits::eCompute , vk::QueueFlagBits::eTransfer },
		features
	);

	vkcv::WindowHandle windowHandle = core.createWindow(applicationName,windowWidth,windowHeight,false);

	vkcv::asset::Scene asset_scene;
	const char* path = argc > 1 ? argv[1] : "resources/Sponza/Sponza.gltf";
	int result = vkcv::asset::loadScene(path, asset_scene);

	if (result == 1) {
		std::cout << "Loading Sponza successful!" << std::endl;
	} else {
		std::cerr << "Loading Sponza failed: " << result << std::endl;
		return 1;
	}
	assert(!asset_scene.vertexGroups.empty());
    if (asset_scene.textures.empty())
    {
        std::cerr << "Error. No textures found. Exiting." << std::endl;
        return EXIT_FAILURE;
    }

    const vkcv::AttachmentDescription present_color_attachment(
		vkcv::AttachmentOperation::STORE,
		vkcv::AttachmentOperation::CLEAR,
		core.getSwapchain(windowHandle).getFormat()
	);
	const vkcv::AttachmentDescription depth_attachment(
			vkcv::AttachmentOperation::STORE,
			vkcv::AttachmentOperation::CLEAR,
			vk::Format::eD32Sfloat
	);


	vkcv::PassConfig passDefinition({ present_color_attachment, depth_attachment });
	vkcv::PassHandle passHandle = core.createPass(passDefinition);
	if (!passHandle) {
		std::cerr << "Error. Could not create renderpass. Exiting." << std::endl;
		return EXIT_FAILURE;
	}


	vkcv::ShaderProgram sponzaProgram;
	vkcv::shader::GLSLCompiler compiler;
	compiler.compile(vkcv::ShaderStage::VERTEX, std::filesystem::path("resources/shaders/shader.vert"),
					 [&sponzaProgram](vkcv::ShaderStage shaderStage, const std::filesystem::path& path) {
                         sponzaProgram.addShader(shaderStage, path);
	});
	compiler.compile(vkcv::ShaderStage::FRAGMENT, std::filesystem::path("resources/shaders/shader.frag"),
					 [&sponzaProgram](vkcv::ShaderStage shaderStage, const std::filesystem::path& path) {
                         sponzaProgram.addShader(shaderStage, path);
	});

    // vertex layout for the pipeline. (assumed to be) used by all sponza meshes.
    const std::vector<vkcv::VertexAttachment> vertexAttachments = sponzaProgram.getVertexAttachments();
<<<<<<< HEAD
	const vkcv::VertexLayout sponzaVertexLayout({ vkcv::VertexBinding(0, { vertexAttachments }) });
=======
    vkcv::VertexBinding binding(0, vertexAttachments);
    const vkcv::VertexLayout sponzaVertexLayout({binding});
>>>>>>> 3f60e6b3

    // recreation of VertexBufferBindings YET AGAIN,
    // since these are used in the command buffer to bind and draw from the vertex shaders


    std::vector<vk::DrawIndexedIndirectCommand> indexedIndirectCommands;
    std::vector<uint8_t> compiledVertexBuffer;
    std::vector<uint8_t> compiledIndexBuffer;

    addMeshToIndirectDraw(asset_scene,
                          compiledVertexBuffer,
                          compiledIndexBuffer,
                          indexedIndirectCommands);

    vkcv::Buffer<vk::DrawIndexedIndirectCommand> indirectBuffer = core.createBuffer<vk::DrawIndexedIndirectCommand>(
            vkcv::BufferType::INDIRECT,
            indexedIndirectCommands.size() * sizeof(vk::DrawIndexedIndirectCommand),
            vkcv::BufferMemoryType::DEVICE_LOCAL);
    indirectBuffer.fill(indexedIndirectCommands);

	std::vector<std::vector<Vertex>> interleavedVertices = interleaveScene(asset_scene);

	std::vector<Vertex> compiledInterleavedBuffer;
	for(auto& vertexGroup : interleavedVertices )
	{
		compiledInterleavedBuffer.insert(compiledInterleavedBuffer.end(),vertexGroup.begin(),vertexGroup.end());
	}
/*
    auto vkCompiledVertexBuffer = core.createBuffer<uint8_t>(
            vkcv::BufferType::VERTEX,
            compiledVertexBuffer.size(),
            vkcv::BufferMemoryType::DEVICE_LOCAL);
    vkCompiledVertexBuffer.fill(compiledVertexBuffer.data());
*/
	auto compiledInterleavedVertexBuffer = core.createBuffer<Vertex>(
			vkcv::BufferType::VERTEX,
			compiledInterleavedBuffer.size(),
			vkcv::BufferMemoryType::DEVICE_LOCAL
			);
	compiledInterleavedVertexBuffer.fill(compiledInterleavedBuffer.data());

    auto vkCompiledIndexBuffer = core.createBuffer<uint8_t>(
            vkcv::BufferType::INDEX,
            compiledIndexBuffer.size(),
            vkcv::BufferMemoryType::DEVICE_LOCAL);
    vkCompiledIndexBuffer.fill(compiledIndexBuffer.data());
/*
    std::vector<vkcv::asset::VertexAttribute> attributes = asset_scene.vertexGroups[0].vertexBuffer.attributes;
    std::sort(attributes.begin(),
              attributes.end(),
              [](const vkcv::asset::VertexAttribute& x, const vkcv::asset::VertexAttribute& y)
              {return static_cast<uint32_t>(x.type) < static_cast<uint32_t>(y.type);});

     const std::vector<vkcv::VertexBufferBinding> vertexBufferBindings = {
            vkcv::VertexBufferBinding(static_cast<vk::DeviceSize>(attributes[0].offset), vkCompiledVertexBuffer.getVulkanHandle()),
            vkcv::VertexBufferBinding(static_cast<vk::DeviceSize>(attributes[1].offset), vkCompiledVertexBuffer.getVulkanHandle()),
            vkcv::VertexBufferBinding(static_cast<vk::DeviceSize>(attributes[2].offset), vkCompiledVertexBuffer.getVulkanHandle()) };
*/
	const std::vector<vkcv::VertexBufferBinding> vertexBufferBindings = {
			vkcv::VertexBufferBinding(static_cast<vk::DeviceSize> (0), compiledInterleavedVertexBuffer.getVulkanHandle() )
	};

	const vkcv::Mesh mesh(vertexBufferBindings, vkCompiledIndexBuffer.getVulkanHandle(), 0, vkcv::IndexBitCount::Bit32);


	//vkcv::DescriptorBindings descriptorBindings = sponzaProgram.getReflectedDescriptors().at(0);
	vkcv::DescriptorSetLayoutHandle descriptorSetLayout = core.createDescriptorSetLayout({});
	//vkcv::DescriptorSetHandle descriptorSet = core.createDescriptorSet(descriptorSetLayout);

    /*
    vkcv::asset::Texture &tex = mesh.textures[0];
    vkcv::Image texture = core.createImage(vk::Format::eR8G8B8A8Srgb, tex.w, tex.h);
    texture.fill(tex.data.data());
    texture.generateMipChainImmediate();
    texture.switchLayout(vk::ImageLayout::eShaderReadOnlyOptimal);
    texturesArray.push_back(texture);

    vkcv::SamplerHandle sampler = core.createSampler(
        vkcv::SamplerFilterType::LINEAR,
        vkcv::SamplerFilterType::LINEAR,
        vkcv::SamplerMipmapMode::LINEAR,
        vkcv::SamplerAddressMode::REPEAT
    );
    */

        /*
        vkcv::DescriptorWrites setWrites;
        std::vector<vkcv::SampledImageDescriptorWrite> texturesArrayWrites;
        for(uint32_t i = 0; i < 6; i++)
        {
            texturesArrayWrites.push_back(vkcv::SampledImageDescriptorWrite(1,
                                                                            texturesArray[i].getHandle(),
                                                                            0,
                                                                            false,
                                                                            i));
        }

        setWrites.sampledImageWrites	= texturesArrayWrites;
        setWrites.samplerWrites			= { vkcv::SamplerDescriptorWrite(0, sampler) };

        core.writeDescriptorSet(descriptorSet, setWrites);
    */

	const vkcv::GraphicsPipelineConfig sponzaPipelineConfig {
        sponzaProgram,
        UINT32_MAX,
        UINT32_MAX,
        passHandle,
        {sponzaVertexLayout},
		{ core.getDescriptorSetLayout(descriptorSetLayout).vulkanHandle },
		true
	};
	vkcv::GraphicsPipelineHandle sponzaPipelineHandle = core.createGraphicsPipeline(sponzaPipelineConfig);
	
	if (!sponzaPipelineHandle) {
		std::cerr << "Error. Could not create graphics pipeline. Exiting." << std::endl;
		return EXIT_FAILURE;
	}
	





    vkcv::camera::CameraManager cameraManager(core.getWindow(windowHandle));
    uint32_t camIndex0 = cameraManager.addCamera(vkcv::camera::ControllerType::PILOT);
	uint32_t camIndex1 = cameraManager.addCamera(vkcv::camera::ControllerType::TRACKBALL);
	
	cameraManager.getCamera(camIndex0).setPosition(glm::vec3(0, 0, -3));

    vkcv::ImageHandle depthBuffer = core.createImage(vk::Format::eD32Sfloat, windowWidth, windowHeight, 1, false).getHandle();
    const vkcv::ImageHandle swapchainInput = vkcv::ImageHandle::createSwapchainImageHandle();

    auto start = std::chrono::system_clock::now();

	while (vkcv::Window::hasOpenWindow()) {
        vkcv::Window::pollEvents();
		
		if(core.getWindow(windowHandle).getHeight() == 0 || core.getWindow(windowHandle).getWidth() == 0)
			continue;
		
		uint32_t swapchainWidth, swapchainHeight;
		if (!core.beginFrame(swapchainWidth, swapchainHeight, windowHandle)) {
			continue;
		}
		
		if ((swapchainWidth != windowWidth) || ((swapchainHeight != windowHeight))) {
			depthBuffer = core.createImage(vk::Format::eD32Sfloat, swapchainWidth, swapchainHeight).getHandle();
			
			windowWidth = swapchainWidth;
			windowHeight = swapchainHeight;
		}
  
		auto end = std::chrono::system_clock::now();
		auto deltatime = std::chrono::duration_cast<std::chrono::microseconds>(end - start);
		
		start = end;
		cameraManager.update(0.000001 * static_cast<double>(deltatime.count()));
        vkcv::camera::Camera cam = cameraManager.getActiveCamera();

		vkcv::PushConstants pushConstants(sizeof(glm::mat4));
		pushConstants.appendDrawcall(cam.getProjection() * cam.getView());

		const std::vector<vkcv::ImageHandle> renderTargets = { swapchainInput, depthBuffer };
		auto cmdStream = core.createCommandStream(vkcv::QueueType::Graphics);

		core.recordIndexedIndirectDrawcallsToCmdStream(
			cmdStream,
			passHandle,
            sponzaPipelineHandle,
            pushConstants,
			mesh,
			renderTargets,
			indirectBuffer,
            indexedIndirectCommands.size(),
			windowHandle);

		core.prepareSwapchainImageForPresent(cmdStream);
		core.submitCommandStream(cmdStream);
		core.endFrame(windowHandle);
	}
	
	return 0;
}<|MERGE_RESOLUTION|>--- conflicted
+++ resolved
@@ -224,12 +224,7 @@
 
     // vertex layout for the pipeline. (assumed to be) used by all sponza meshes.
     const std::vector<vkcv::VertexAttachment> vertexAttachments = sponzaProgram.getVertexAttachments();
-<<<<<<< HEAD
 	const vkcv::VertexLayout sponzaVertexLayout({ vkcv::VertexBinding(0, { vertexAttachments }) });
-=======
-    vkcv::VertexBinding binding(0, vertexAttachments);
-    const vkcv::VertexLayout sponzaVertexLayout({binding});
->>>>>>> 3f60e6b3
 
     // recreation of VertexBufferBindings YET AGAIN,
     // since these are used in the command buffer to bind and draw from the vertex shaders
