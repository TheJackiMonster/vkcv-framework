#include <iostream>
#include <vkcv/Core.hpp>
<<<<<<< HEAD
#include <vkcv/Window.hpp>
#include <vkcv/ShaderProgram.hpp>
=======
>>>>>>> c818872a

int main(int argc, const char** argv) {
    const char* applicationName = "First Triangle";

    vkcv::Window window = vkcv::Window::create(
            applicationName,
            800,
            600,
            false
    );

	vkcv::Core core = vkcv::Core::create(
            window,
            applicationName,
		VK_MAKE_VERSION(0, 0, 1),
<<<<<<< HEAD
		20,
		{vk::QueueFlagBits::eTransfer},
=======
            {vk::QueueFlagBits::eTransfer,vk::QueueFlagBits::eGraphics, vk::QueueFlagBits::eCompute},
>>>>>>> c818872a
		{},
		{"VK_KHR_swapchain"}
	);

	const auto &context = core.getContext();
	const vk::Instance& instance = context.getInstance();
	const vk::PhysicalDevice& physicalDevice = context.getPhysicalDevice();
	const vk::Device& device = context.getDevice();

	std::cout << "Physical device: " << physicalDevice.getProperties().deviceName << std::endl;

	switch (physicalDevice.getProperties().vendorID) {
		case 0x1002: std::cout << "Running AMD huh? You like underdogs, are you a Linux user?" << std::endl; break;
		case 0x10DE: std::cout << "An NVidia GPU, how predictable..." << std::endl; break;
		case 0x8086: std::cout << "Poor child, running on an Intel GPU, probably integrated..."
			"or perhaps you are from the future with a dedicated one?" << std::endl; break;
		case 0x13B5: std::cout << "ARM? What the hell are you running on, next thing I know you're trying to run Vulkan on a leg..." << std::endl; break;
		default: std::cout << "Unknown GPU vendor?! Either you're on an exotic system or your driver is broken..." << std::endl;
	}

    // an example attachment for passes that output to the window
	const vkcv::AttachmentDescription present_color_attachment(
		vkcv::AttachmentLayout::UNDEFINED,
		vkcv::AttachmentLayout::COLOR_ATTACHMENT,
		vkcv::AttachmentLayout::PRESENTATION,
		vkcv::AttachmentOperation::STORE,
		vkcv::AttachmentOperation::CLEAR);

	vkcv::Renderpass trianglePassDefinition;
	trianglePassDefinition.attachments.push_back(present_color_attachment);
	vkcv::RenderpassHandle trianglePass;

	if (!core.createRenderpass(trianglePassDefinition, trianglePass))
	{
		std::cout << "Error. Could not create renderpass. Exiting." << std::endl;
		return EXIT_FAILURE;
	}

	/*
	 * BufferHandle triangleVertices = core.createBuffer(vertices);
	 * BufferHandle triangleIndices = core.createBuffer(indices);
	 *
	 * // triangle Model creation goes here
	 *
	 *
	 * // attachment creation goes here
	 * PassHandle trianglePass = core.CreatePass(presentationPass);
	 *
	 * // shader creation goes here
	 * // material creation goes here
	 *
	 * PipelineHandle trianglePipeline = core.CreatePipeline(trianglePipeline);
	 */

	while (window.isWindowOpen())
	{
        // core.beginFrame(); or something like that
	    // core.execute(trianglePass, trianglePipeline, triangleModel);
	    // core.endFrame(); or something like that

	    // TBD: synchronization

		window.pollEvents();
	}
	return 0;
}<|MERGE_RESOLUTION|>--- conflicted
+++ resolved
@@ -1,10 +1,7 @@
 #include <iostream>
 #include <vkcv/Core.hpp>
-<<<<<<< HEAD
 #include <vkcv/Window.hpp>
 #include <vkcv/ShaderProgram.hpp>
-=======
->>>>>>> c818872a
 
 int main(int argc, const char** argv) {
     const char* applicationName = "First Triangle";
@@ -20,12 +17,7 @@
             window,
             applicationName,
 		VK_MAKE_VERSION(0, 0, 1),
-<<<<<<< HEAD
-		20,
-		{vk::QueueFlagBits::eTransfer},
-=======
             {vk::QueueFlagBits::eTransfer,vk::QueueFlagBits::eGraphics, vk::QueueFlagBits::eCompute},
->>>>>>> c818872a
 		{},
 		{"VK_KHR_swapchain"}
 	);
