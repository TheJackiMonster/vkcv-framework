--- conflicted
+++ resolved
@@ -2,11 +2,8 @@
 #include <vkcv/Core.hpp>
 #include <vkcv/Window.hpp>
 #include <vkcv/ShaderProgram.hpp>
-<<<<<<< HEAD
+#include <GLFW/glfw3.h>
 #include <vkcv/camera/Camera.hpp>
-=======
-#include <GLFW/glfw3.h>
->>>>>>> 639385be
 
 int main(int argc, const char** argv) {
     const char* applicationName = "First Triangle";
