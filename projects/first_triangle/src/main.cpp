--- conflicted
+++ resolved
@@ -7,19 +7,9 @@
 
 int main(int argc, const char** argv) {
 	const char* applicationName = "First Triangle";
-<<<<<<< HEAD
 
 	const int windowWidth = 800;
 	const int windowHeight = 600;
-=======
-	
-	vkcv::Window window = vkcv::Window::create(
-		applicationName,
-		800,
-		600,
-		false
-	);
->>>>>>> b44d10ca
 	
 	vkcv::Core core = vkcv::Core::create(
 		applicationName,
@@ -67,7 +57,7 @@
 		triangleShaderProgram.addShader(shaderStage, path);
 	});
 	
-	const auto swapchainExtent = core.getSwapchain().getExtent();
+	const auto swapchainExtent = core.getSwapchain(windowHandle).getExtent();
 
 	const vkcv::PipelineConfig trianglePipelineDefinition {
 		triangleShaderProgram,
