--- conflicted
+++ resolved
@@ -2,11 +2,8 @@
 #include <vkcv/Core.hpp>
 #include <vkcv/Window.hpp>
 #include <vkcv/ShaderProgram.hpp>
-<<<<<<< HEAD
+#include <GLFW/glfw3.h>
 #include <vkcv/DescriptorConfig.hpp>
-=======
-#include <GLFW/glfw3.h>
->>>>>>> f4ec5e9e
 
 int main(int argc, const char** argv) {
     const char* applicationName = "First Triangle";
@@ -26,7 +23,7 @@
             window,
             applicationName,
 		VK_MAKE_VERSION(0, 0, 1),
-            {vk::QueueFlagBits::eGraphics},
+            {vk::QueueFlagBits::eTransfer,vk::QueueFlagBits::eGraphics, vk::QueueFlagBits::eCompute},
 		{},
 		{"VK_KHR_swapchain"}
 	);
