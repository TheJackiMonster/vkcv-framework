--- conflicted
+++ resolved
@@ -3,12 +3,8 @@
 #include <vkcv/Window.hpp>
 #include <vkcv/ShaderProgram.hpp>
 #include <GLFW/glfw3.h>
-<<<<<<< HEAD
 #include <vkcv/camera/CameraManager.hpp>
-
-=======
 #include <vkcv/DescriptorConfig.hpp>
->>>>>>> 47938552
 
 int main(int argc, const char** argv) {
     const char* applicationName = "First Triangle";
@@ -22,11 +18,8 @@
 		false
     );
 
-<<<<<<< HEAD
     vkcv::CameraManager cameraManager(window, windowWidth, windowHeight);
 
-=======
->>>>>>> 47938552
     window.initEvents();
 
 	vkcv::Core core = vkcv::Core::create(
