--- conflicted
+++ resolved
@@ -304,7 +304,6 @@
 									 uint32_t height,
 									 vkcv::upscaling::FSR2QualityMode mode) {
 	AppRenderTargets targets;
-<<<<<<< HEAD
 	uint32_t renderWidth, renderHeight;
 	
 	vkcv::upscaling::getFSR2Resolution(
@@ -314,55 +313,18 @@
 			renderWidth,
 			renderHeight
 	);
-
-	targets.depthBuffer = core.createImage(
-			AppConfig::depthBufferFormat,
-			renderWidth,
-			renderHeight,
-			1,
-			false
-=======
-	vkcv::ImageConfig depthBufferConfig (width, height);
+	
+	vkcv::ImageConfig depthBufferConfig (renderWidth, renderHeight);
 
 	targets.depthBuffer = core.createImage(
 		AppConfig::depthBufferFormat,
 		depthBufferConfig
->>>>>>> d1e5371a
-	);
-	
-	vkcv::ImageConfig bufferConfig (width, height);
+	);
+	
+	vkcv::ImageConfig bufferConfig (renderWidth, renderHeight);
 	bufferConfig.setSupportingColorAttachment(true);
 
 	targets.colorBuffer = core.createImage(
-<<<<<<< HEAD
-			AppConfig::colorBufferFormat,
-			renderWidth,
-			renderHeight,
-			1,
-			false,
-			false,
-			true
-	);
-
-	targets.motionBuffer = core.createImage(
-			AppConfig::motionBufferFormat,
-			renderWidth,
-			renderHeight,
-			1,
-			false,
-			false,
-			true
-	);
-	
-	targets.finalBuffer = core.createImage(
-			AppConfig::colorBufferFormat,
-			width,
-			height,
-			1,
-			false,
-			true,
-			true
-=======
 		AppConfig::colorBufferFormat,
 		bufferConfig
 	);
@@ -370,7 +332,15 @@
 	targets.motionBuffer = core.createImage(
 		AppConfig::motionBufferFormat,
 		bufferConfig
->>>>>>> d1e5371a
+	);
+	
+	vkcv::ImageConfig finalConfig (width, height);
+	finalConfig.setSupportingColorAttachment(true);
+	finalConfig.setSupportingStorage(true);
+	
+	targets.finalBuffer = core.createImage(
+			AppConfig::colorBufferFormat,
+			finalConfig
 	);
 	
 	core.setDebugLabel(targets.depthBuffer, "Depth buffer");
