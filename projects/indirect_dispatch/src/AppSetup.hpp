#pragma once
#include <vkcv/Core.hpp>

struct AppRenderTargets {
	vkcv::ImageHandle depthBuffer;
	vkcv::ImageHandle colorBuffer;
	vkcv::ImageHandle motionBuffer;
};

struct GraphicPassHandles {
	vkcv::PipelineHandle                pipeline;
	vkcv::PassHandle                    renderPass;
	vkcv::DescriptorSetLayoutHandle     descriptorSetLayout;
	vkcv::DescriptorSetHandle           descriptorSet;
};

struct ComputePassHandles {
<<<<<<< HEAD
	vkcv::ComputePipelineHandle        pipeline;
	vkcv::DescriptorSetHandle   descriptorSet;
=======
	vkcv::PipelineHandle                pipeline;
	vkcv::DescriptorSetLayoutHandle     descriptorSetLayout;
	vkcv::DescriptorSetHandle           descriptorSet;
>>>>>>> b44d10ca
};

struct MeshResources {
	vkcv::Mesh          mesh;
	vkcv::BufferHandle  vertexBuffer;
	vkcv::BufferHandle  indexBuffer;
};

// loads position, uv and normal of the first mesh in a scene
bool loadMesh(vkcv::Core& core, const std::filesystem::path& path, MeshResources* outMesh);

bool loadImage(vkcv::Core& core, const std::filesystem::path& path, vkcv::ImageHandle* outImage);

bool loadGraphicPass(
	vkcv::Core& core,
	std::filesystem::path vertexPath,
	std::filesystem::path fragmentPath,
	const vkcv::PassConfig&     passConfig,
	vkcv::DepthTest       		depthTest,
	GraphicPassHandles*         outPassHandles);

bool loadMeshPass  (vkcv::Core& core, GraphicPassHandles* outHandles);
bool loadSkyPass   (vkcv::Core& core, GraphicPassHandles* outHandles);
bool loadPrePass   (vkcv::Core& core, GraphicPassHandles* outHandles);
bool loadSkyPrePass(vkcv::Core& core, GraphicPassHandles* outHandles);

bool loadComputePass(vkcv::Core& core, const std::filesystem::path& path, ComputePassHandles* outComputePass);

AppRenderTargets createRenderTargets(vkcv::Core& core, const uint32_t width, const uint32_t height);<|MERGE_RESOLUTION|>--- conflicted
+++ resolved
@@ -15,14 +15,9 @@
 };
 
 struct ComputePassHandles {
-<<<<<<< HEAD
-	vkcv::ComputePipelineHandle        pipeline;
-	vkcv::DescriptorSetHandle   descriptorSet;
-=======
-	vkcv::PipelineHandle                pipeline;
+	vkcv::ComputePipelineHandle         pipeline;
 	vkcv::DescriptorSetLayoutHandle     descriptorSetLayout;
 	vkcv::DescriptorSetHandle           descriptorSet;
->>>>>>> b44d10ca
 };
 
 struct MeshResources {
