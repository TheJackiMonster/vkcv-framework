variables:
  RUN:
    value: "all"
<<<<<<< HEAD
    description: "The tests that should run. Possible values: ubuntu, win, mac, all."
=======
    description: "The tests that should run. Possible values: ubuntu, win-msvc, win-mingw, all."
>>>>>>> 08ec6d1f
  GIT_DEPTH: 1

stages:
  - build
  - deploy

build_ubuntu_gcc:
  only:
    variables:
      - $RUN =~ /\bubuntu.*/i || $RUN =~ /\ball.*/i
  stage: build
  tags: 
    - ubuntu-gcc-cached
  variables:
    GIT_SUBMODULE_STRATEGY: recursive
  timeout: 15m
  retry: 1
  script:
    - mkdir debug
    - cd debug
    - cmake -DCMAKE_BUILD_TYPE=Debug ..
    - cmake --build .
  artifacts:
    name: "Documentation - $CI_PIPELINE_ID"
    paths:
      - doc/html
      - doc/latex
    expire_in: never

build_win10_msvc:
  only:
    variables:
      - $RUN =~ /\bwin-msvc.*/i || $RUN =~ /\ball.*/i
  stage: build
  tags: 
    - win10-msvc-cached
  variables:
    GIT_SUBMODULE_STRATEGY: recursive
<<<<<<< HEAD
  timeout: 10m
  retry: 1
=======
  timeout: 15m
  retry: 0
>>>>>>> 08ec6d1f
  script:
    - cd 'C:\Program Files (x86)\Microsoft Visual Studio\2019\Community\Common7\Tools\'
    - .\Launch-VsDevShell.ps1
    - cd $CI_PROJECT_DIR
    - mkdir debug
    - cd debug
    - cmake -DCMAKE_BUILD_TYPE=Debug ..
    - cmake --build .

<<<<<<< HEAD
build_mac_clang:
  only:
    variables:
      - $RUN =~ /\bmac.*/i || $RUN =~ /\ball.*/i
  stage: build
  tags: 
    - catalina-clang-cached
  variables:
    GIT_SUBMODULE_STRATEGY: recursive
  timeout: 10m
  retry: 1
  script:
    - mkdir debug
    - cd debug
    - export LDFLAGS="-L/usr/local/opt/llvm/lib"
    - export CPPFLAGS="-I/usr/local/opt/llvm/include"
    - cmake -DCMAKE_C_COMPILER="/usr/local/opt/llvm/bin/clang" -DCMAKE_CXX_COMPILER="/usr/local/opt/llvm/bin/clang++" -DCMAKE_BUILD_TYPE=Debug ..
    - cmake --build .
=======
build_win10_mingw:
  only:
    variables:
      - $RUN =~ /\bwin-mingw.*/i || $RUN =~ /\ball.*/i
  stage: build
  tags: 
    - win10-mingw-cached
  variables:
    GIT_SUBMODULE_STRATEGY: recursive
  timeout: 15m
  retry: 0
  script:
    - mkdir debug
    - cd debug
    - cmake --no-warn-unused-cli -DCMAKE_EXPORT_COMPILE_COMMANDS:BOOL=TRUE -DCMAKE_BUILD_TYPE:STRING=Debug -DCMAKE_C_COMPILER:FILEPATH=C:\msys64\mingw64\bin\x86_64-w64-mingw32-gcc.exe -DCMAKE_CXX_COMPILER:FILEPATH=C:\msys64\mingw64\bin\x86_64-w64-mingw32-g++.exe .. -G "Unix Makefiles"
    - cmake --build . -j 8
>>>>>>> 08ec6d1f

deploy_doc_develop:
  only:
    variables:
      - $RUN =~ /\bubuntu.*/i || $RUN =~ /\ball.*/i
    refs:
      - develop
  stage: deploy
  needs: ["build_ubuntu_gcc"]
  dependencies: 
    - build_ubuntu_gcc
  tags: 
    - webserver
  variables:
    GIT_STRATEGY: none
  script:
    - rsync -avh doc/html/ /var/www/html/develop --delete
    - echo "Check it out at https://vkcv.de/develop"

deploy_doc_branch:
  only:
    variables:
      - $RUN =~ /\bubuntu.*/i || $RUN =~ /\ball.*/i
  except:
    refs:
      - develop
  stage: deploy
  needs: ["build_ubuntu_gcc"]
  dependencies: 
    - build_ubuntu_gcc
  tags: 
    - webserver
  variables:
    GIT_STRATEGY: none
  script:
    - rsync -avh  doc/html/ /var/www/html/branch/$CI_COMMIT_BRANCH --delete
    - echo "Check it out at https://vkcv.de/branch/$CI_COMMIT_BRANCH"<|MERGE_RESOLUTION|>--- conflicted
+++ resolved
@@ -1,11 +1,7 @@
 variables:
   RUN:
     value: "all"
-<<<<<<< HEAD
-    description: "The tests that should run. Possible values: ubuntu, win, mac, all."
-=======
-    description: "The tests that should run. Possible values: ubuntu, win-msvc, win-mingw, all."
->>>>>>> 08ec6d1f
+    description: "The tests that should run. Possible values: ubuntu, win-msvc, win-mingw, mac, all."
   GIT_DEPTH: 1
 
 stages:
@@ -44,13 +40,8 @@
     - win10-msvc-cached
   variables:
     GIT_SUBMODULE_STRATEGY: recursive
-<<<<<<< HEAD
-  timeout: 10m
-  retry: 1
-=======
   timeout: 15m
   retry: 0
->>>>>>> 08ec6d1f
   script:
     - cd 'C:\Program Files (x86)\Microsoft Visual Studio\2019\Community\Common7\Tools\'
     - .\Launch-VsDevShell.ps1
@@ -60,26 +51,6 @@
     - cmake -DCMAKE_BUILD_TYPE=Debug ..
     - cmake --build .
 
-<<<<<<< HEAD
-build_mac_clang:
-  only:
-    variables:
-      - $RUN =~ /\bmac.*/i || $RUN =~ /\ball.*/i
-  stage: build
-  tags: 
-    - catalina-clang-cached
-  variables:
-    GIT_SUBMODULE_STRATEGY: recursive
-  timeout: 10m
-  retry: 1
-  script:
-    - mkdir debug
-    - cd debug
-    - export LDFLAGS="-L/usr/local/opt/llvm/lib"
-    - export CPPFLAGS="-I/usr/local/opt/llvm/include"
-    - cmake -DCMAKE_C_COMPILER="/usr/local/opt/llvm/bin/clang" -DCMAKE_CXX_COMPILER="/usr/local/opt/llvm/bin/clang++" -DCMAKE_BUILD_TYPE=Debug ..
-    - cmake --build .
-=======
 build_win10_mingw:
   only:
     variables:
@@ -96,7 +67,25 @@
     - cd debug
     - cmake --no-warn-unused-cli -DCMAKE_EXPORT_COMPILE_COMMANDS:BOOL=TRUE -DCMAKE_BUILD_TYPE:STRING=Debug -DCMAKE_C_COMPILER:FILEPATH=C:\msys64\mingw64\bin\x86_64-w64-mingw32-gcc.exe -DCMAKE_CXX_COMPILER:FILEPATH=C:\msys64\mingw64\bin\x86_64-w64-mingw32-g++.exe .. -G "Unix Makefiles"
     - cmake --build . -j 8
->>>>>>> 08ec6d1f
+
+build_mac_clang:
+  only:
+    variables:
+      - $RUN =~ /\bmac.*/i || $RUN =~ /\ball.*/i
+  stage: build
+  tags: 
+    - catalina-clang-cached
+  variables:
+    GIT_SUBMODULE_STRATEGY: recursive
+  timeout: 15m
+  retry: 1
+  script:
+    - mkdir debug
+    - cd debug
+    - export LDFLAGS="-L/usr/local/opt/llvm/lib"
+    - export CPPFLAGS="-I/usr/local/opt/llvm/include"
+    - cmake -DCMAKE_C_COMPILER="/usr/local/opt/llvm/bin/clang" -DCMAKE_CXX_COMPILER="/usr/local/opt/llvm/bin/clang++" -DCMAKE_BUILD_TYPE=Debug ..
+    - cmake --build .
 
 deploy_doc_develop:
   only:
