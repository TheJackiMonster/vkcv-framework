--- conflicted
+++ resolved
@@ -183,21 +183,6 @@
          */
         void setYaw(float yaw);
 
-<<<<<<< HEAD
-        void panView( double xOffset, double yOffset );
-
-        void updatePosition(double deltatime);
-
-        void moveForward(int action);
-
-        void moveBackward(int action);
-
-        void moveLeft(int action);
-
-        void moveRight(int action);
-
-        void setSpeed(float speed);
-=======
         /**
          * @brief Gets the up vector.
          * @return The up vector.
@@ -209,7 +194,6 @@
          * @param[in] up The new up vector.
          */
         void setUp(const glm::vec3 &up);
->>>>>>> 3a5e99cd
     };
 
 }