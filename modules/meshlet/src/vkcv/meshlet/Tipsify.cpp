--- conflicted
+++ resolved
@@ -134,11 +134,7 @@
 
         if (indexBuffer32Bit.empty() || vertexCount <= 0) {
             vkcv_log(LogLevel::ERROR, "Invalid Input.");
-<<<<<<< HEAD
-            return VertexCacheReorderResult(indexBuffer32Bit ,skippedIndices);
-=======
-            return tipsifyResult(indexBuffer32Bit , {} );
->>>>>>> 6a489a08
+            return VertexCacheReorderResult(indexBuffer32Bit , {});
         }
         int triangleCount = indexBuffer32Bit.size() / 3;
 
