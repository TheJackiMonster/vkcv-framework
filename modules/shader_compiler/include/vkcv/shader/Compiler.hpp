--- conflicted
+++ resolved
@@ -20,15 +20,15 @@
      * An event function type to be called on compilation completion.
      */
 	typedef typename event_function<ShaderStage, const std::filesystem::path&>::type ShaderCompiledFunction;
-<<<<<<< HEAD
-
-    /**
+	
+	/**
+     * An event function type to be called on program compilation completion.
+     */
+	typedef typename event_function<ShaderProgram&>::type ShaderProgramCompiledFunction;
+	
+	/**
      * An abstract class to handle runtime shader compilation.
      */
-=======
-	typedef typename event_function<ShaderProgram&>::type ShaderProgramCompiledFunction;
-	
->>>>>>> 675553a9
 	class Compiler {
 	private:
 	protected:
@@ -64,21 +64,27 @@
 		virtual void compile(ShaderStage shaderStage, const std::filesystem::path& shaderPath,
 							 const ShaderCompiledFunction& compiled,
 							 const std::filesystem::path& includePath, bool update) = 0;
-<<<<<<< HEAD
-
-        /**
-         * Return the definition value of a macro for shader compilation.
-         * @param[in] name Macro definition name
-         * @return Macro definition value
+		
+		/**
+         * Compile a shader program from a specific map of given file paths for
+         * target pipeline stages with a custom shader include path and an event
+         * function called if the compilation completes.
+         * @param[in,out] program Shader program
+         * @param[in] stages Shader pipeline stages
+         * @param[in] compiled Shader program compilation event
+         * @param[in] includePath Include path for shaders
+         * @param[in] update Flag to update shaders during runtime
          */
-=======
-		
 		void compileProgram(ShaderProgram& program,
 							const std::unordered_map<ShaderStage, const std::filesystem::path>& stages,
 							const ShaderProgramCompiledFunction& compiled,
 							const std::filesystem::path& includePath = "", bool update = false);
 		
->>>>>>> 675553a9
+		/**
+         * Return the definition value of a macro for shader compilation.
+         * @param[in] name Macro definition name
+         * @return Macro definition value
+         */
 		std::string getDefine(const std::string& name) const;
 
         /**
