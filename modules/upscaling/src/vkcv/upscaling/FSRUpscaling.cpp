--- conflicted
+++ resolved
@@ -225,19 +225,14 @@
 		{
 			ShaderProgram program;
 			compileFSRShader(easuCompiler, [&program](vkcv::ShaderStage shaderStage,
-					const std::filesystem::path& path) {
+				const std::filesystem::path& path) {
 				program.addShader(shaderStage, path);
 			});
-			
-<<<<<<< HEAD
-			m_easuPipeline = m_core.createComputePipeline({ program, {
-				m_core.getDescriptorSet(m_easuDescriptorSet).layout
-			}});
-=======
-			m_easuPipeline = m_core.createComputePipeline(program, {
-				m_core.getDescriptorSetLayout(m_easuDescriptorSetLayout).vulkanHandle
+
+			m_easuPipeline = m_core.createComputePipeline({ program, 
+				{m_core.getDescriptorSetLayout(m_easuDescriptorSetLayout).vulkanHandle} 
 			});
->>>>>>> b44d10ca
+
 			
 			DescriptorWrites writes;
 			writes.uniformBufferWrites.emplace_back(
@@ -255,17 +250,11 @@
 					const std::filesystem::path& path) {
 				program.addShader(shaderStage, path);
 			});
-			
-<<<<<<< HEAD
+
 			m_rcasPipeline = m_core.createComputePipeline({ program, {
-				m_core.getDescriptorSet(m_rcasDescriptorSet).layout
+				m_core.getDescriptorSetLayout(m_rcasDescriptorSetLayout).vulkanHandle
 			}});
-=======
-			m_rcasPipeline = m_core.createComputePipeline(program, {
-			    m_core.getDescriptorSetLayout(m_rcasDescriptorSetLayout).vulkanHandle
-			});
->>>>>>> b44d10ca
-			
+
 			DescriptorWrites writes;
 			writes.uniformBufferWrites.emplace_back(
 					0, m_rcasConstants.getHandle(),true
