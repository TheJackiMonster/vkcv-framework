#include "vkcv/upscaling/FSRUpscaling.hpp"

#include <stdint.h>
#include <math.h>

#define A_CPU 1
#include <ffx_a.h>
#include <ffx_fsr1.h>

#include "ffx_a.h.hxx"
#include "ffx_fsr1.h.hxx"
#include "FSR_Pass.glsl.hxx"

#include <vkcv/File.hpp>
#include <vkcv/Logger.hpp>
#include <vkcv/shader/GLSLCompiler.hpp>

namespace vkcv::upscaling {
	
	void getFSRResolution(FSRQualityMode mode,
						  uint32_t outputWidth, uint32_t outputHeight,
						  uint32_t &inputWidth, uint32_t &inputHeight) {
		float scale;
		
		switch (mode) {
			case FSRQualityMode::ULTRA_QUALITY:
				scale = 1.3f;
				break;
			case FSRQualityMode::QUALITY:
				scale = 1.5f;
				break;
			case FSRQualityMode::BALANCED:
				scale = 1.7f;
				break;
			case FSRQualityMode::PERFORMANCE:
				scale = 2.0f;
				break;
			default:
				scale = 1.0f;
				break;
		}
		
		inputWidth = static_cast<uint32_t>(
				std::round(static_cast<float>(outputWidth) / scale)
		);
		
		inputHeight = static_cast<uint32_t>(
				std::round(static_cast<float>(outputHeight) / scale)
		);
	}
	
	float getFSRLodBias(FSRQualityMode mode) {
		switch (mode) {
			case FSRQualityMode::ULTRA_QUALITY:
				return -0.38f;
			case FSRQualityMode::QUALITY:
				return -0.58f;
			case FSRQualityMode::BALANCED:
				return -0.79f;
			case FSRQualityMode::PERFORMANCE:
				return -1.0f;
			default:
				return 0.0f;
		}
	}
	
	static std::vector<DescriptorBinding> getDescriptorBindings() {
		return std::vector<DescriptorBinding>({
			DescriptorBinding(
					0, DescriptorType::UNIFORM_BUFFER_DYNAMIC,
					1, ShaderStage::COMPUTE
			),
			DescriptorBinding(
					1, DescriptorType::IMAGE_SAMPLED,
					1, ShaderStage::COMPUTE
			),
			DescriptorBinding(
					2, DescriptorType::IMAGE_STORAGE,
					1, ShaderStage::COMPUTE
			),
			DescriptorBinding(
					3, DescriptorType::SAMPLER,
					1, ShaderStage::COMPUTE
			)
		});
	}
	
	template<typename T>
	bool checkFeatures(const vk::BaseInStructure* base, vk::StructureType type, bool (*check)(const T& features)) {
		if (base->sType == type) {
			return check(*reinterpret_cast<const T*>(base));
		} else
		if (base->pNext) {
			return checkFeatures<T>(base->pNext, type, check);
		} else {
			return false;
		}
	}
	
	static bool checkFloat16(const vk::PhysicalDeviceFloat16Int8FeaturesKHR& features) {
		return features.shaderFloat16;
	}
	
	static bool check16Storage(const vk::PhysicalDevice16BitStorageFeaturesKHR& features) {
		return features.storageBuffer16BitAccess;
	}
	
	static bool writeShaderCode(const std::filesystem::path &shaderPath, const std::string& code) {
		std::ofstream file (shaderPath.string(), std::ios::out);
		
		if (!file.is_open()) {
			vkcv_log(LogLevel::ERROR, "The file could not be opened (%s)", shaderPath.string().c_str());
			return false;
		}
		
		file.seekp(0);
		file.write(code.c_str(), static_cast<std::streamsize>(code.length()));
		file.close();
		
		return true;
	}
	
	static bool compileFSRShader(vkcv::shader::GLSLCompiler& compiler,
								 const shader::ShaderCompiledFunction& compiled) {
		std::filesystem::path directory = generateTemporaryDirectoryPath();
		
		if (!std::filesystem::create_directory(directory)) {
			vkcv_log(LogLevel::ERROR, "The directory could not be created (%s)", directory.string().c_str());
			return false;
		}
		
		if (!writeShaderCode(directory / "ffx_a.h", FFX_A_H_SHADER)) {
			return false;
		}
		
		if (!writeShaderCode(directory / "ffx_fsr1.h", FFX_FSR1_H_SHADER)) {
			return false;
		}
		
		return compiler.compileSource(vkcv::ShaderStage::COMPUTE,
									  FSR_PASS_GLSL_SHADER.c_str(),
									  [&directory, &compiled] (vkcv::ShaderStage shaderStage,
									  		const std::filesystem::path& path) {
				if (compiled) {
					compiled(shaderStage, path);
				}
				
				std::filesystem::remove_all(directory);
			}, directory
		);
	}
	
	FSRUpscaling::FSRUpscaling(Core& core) :
	Upscaling(core),
	m_easuPipeline(),
	m_rcasPipeline(),
	m_easuDescriptorSet(m_core.createDescriptorSet(getDescriptorBindings())),
	m_rcasDescriptorSet(m_core.createDescriptorSet(getDescriptorBindings())),
	m_easuConstants(m_core.createBuffer<FSRConstants>(
			BufferType::UNIFORM,1,
			BufferMemoryType::HOST_VISIBLE
	)),
	m_rcasConstants(m_core.createBuffer<FSRConstants>(
			BufferType::UNIFORM,1,
			BufferMemoryType::HOST_VISIBLE
	)),
	m_intermediateImage(),
	m_sampler(m_core.createSampler(
			SamplerFilterType::LINEAR,
			SamplerFilterType::LINEAR,
			SamplerMipmapMode::NEAREST,
			SamplerAddressMode::CLAMP_TO_EDGE
	)),
	m_hdr(false),
	m_sharpness(0.875f) {
		vkcv::shader::GLSLCompiler easuCompiler;
		vkcv::shader::GLSLCompiler rcasCompiler;
		
		const auto& features = m_core.getContext().getFeatureManager().getFeatures();
		const bool float16Support = (
				checkFeatures<vk::PhysicalDeviceFloat16Int8FeaturesKHR>(
						reinterpret_cast<const vk::BaseInStructure*>(&features),
						vk::StructureType::ePhysicalDeviceShaderFloat16Int8FeaturesKHR,
						checkFloat16
				) &&
				checkFeatures<vk::PhysicalDevice16BitStorageFeaturesKHR>(
						reinterpret_cast<const vk::BaseInStructure*>(&features),
						vk::StructureType::ePhysicalDevice16BitStorageFeaturesKHR,
						check16Storage
				)
		);
		
		if (!float16Support) {
			easuCompiler.setDefine("SAMPLE_SLOW_FALLBACK", "1");
			rcasCompiler.setDefine("SAMPLE_SLOW_FALLBACK", "1");
		}
		
		easuCompiler.setDefine("SAMPLE_EASU", "1");
		rcasCompiler.setDefine("SAMPLE_RCAS", "1");
		
		{
			ShaderProgram program;
			compileFSRShader(easuCompiler, [&program](vkcv::ShaderStage shaderStage,
					const std::filesystem::path& path) {
				program.addShader(shaderStage, path);
			});
<<<<<<< HEAD
			
			m_easuPipeline = m_core.createComputePipeline({ program, {
				m_core.getDescriptorSet(m_easuDescriptorSet).layout
			}});
=======

			ComputePipelineConfig easuComputePipelineConfig {
			    program,
                { m_core.getDescriptorSet(m_easuDescriptorSet).layout }
			};

			m_easuPipeline = m_core.createComputePipeline(easuComputePipelineConfig);
>>>>>>> a0f436e8
			
			DescriptorWrites writes;
			writes.uniformBufferWrites.emplace_back(
					0, m_easuConstants.getHandle(),true
			);
			
			writes.samplerWrites.emplace_back(3, m_sampler);
			
			m_core.writeDescriptorSet(m_easuDescriptorSet, writes);
		}
		
		{
			ShaderProgram program;
			compileFSRShader(rcasCompiler, [&program](vkcv::ShaderStage shaderStage,
					const std::filesystem::path& path) {
				program.addShader(shaderStage, path);
			});
<<<<<<< HEAD
			
			m_rcasPipeline = m_core.createComputePipeline({ program, {
				m_core.getDescriptorSet(m_rcasDescriptorSet).layout
			}});
=======

			ComputePipelineConfig rcasComputePipelineConfig {
			    program,
                { m_core.getDescriptorSet(m_rcasDescriptorSet).layout }
			};

			m_rcasPipeline = m_core.createComputePipeline(rcasComputePipelineConfig);
>>>>>>> a0f436e8
			
			DescriptorWrites writes;
			writes.uniformBufferWrites.emplace_back(
					0, m_rcasConstants.getHandle(),true
			);
			
			writes.samplerWrites.emplace_back(3, m_sampler);
			
			m_core.writeDescriptorSet(m_rcasDescriptorSet, writes);
		}
	}
	
	void FSRUpscaling::recordUpscaling(const CommandStreamHandle& cmdStream,
									   const ImageHandle& input,
									   const ImageHandle& output) {
		m_core.recordBeginDebugLabel(cmdStream, "vkcv::upscaling::FSRUpscaling", {
			1.0f, 0.0f, 0.0f, 1.0f
		});
		
		const uint32_t inputWidth = m_core.getImageWidth(input);
		const uint32_t inputHeight = m_core.getImageHeight(input);
		
		const uint32_t outputWidth = m_core.getImageWidth(output);
		const uint32_t outputHeight = m_core.getImageHeight(output);
		
		if ((!m_intermediateImage) ||
			(outputWidth != m_core.getImageWidth(m_intermediateImage)) ||
			(outputHeight != m_core.getImageHeight(m_intermediateImage))) {
			m_intermediateImage = m_core.createImage(
					m_core.getImageFormat(output),
					outputWidth, outputHeight,1,
					false,
					true
			).getHandle();
			
			m_core.prepareImageForStorage(cmdStream, m_intermediateImage);
		}
		
		const bool rcasEnabled = (
				(m_sharpness > +0.0f) &&
				((inputWidth < outputWidth) || (inputHeight < outputHeight))
		);
		
		{
			FSRConstants consts = {};
			
			FsrEasuCon(
					consts.Const0, consts.Const1, consts.Const2, consts.Const3,
					static_cast<AF1>(inputWidth), static_cast<AF1>(inputHeight),
					static_cast<AF1>(inputWidth), static_cast<AF1>(inputHeight),
					static_cast<AF1>(outputWidth), static_cast<AF1>(outputHeight)
			);
			
			consts.Sample[0] = (((m_hdr) && (!rcasEnabled)) ? 1 : 0);
			
			m_easuConstants.fill(&consts);
		}
		
		static const uint32_t threadGroupWorkRegionDim = 16;
		
		uint32_t dispatch[3];
		dispatch[0] = (outputWidth + (threadGroupWorkRegionDim - 1)) / threadGroupWorkRegionDim;
		dispatch[1] = (outputHeight + (threadGroupWorkRegionDim - 1)) / threadGroupWorkRegionDim;
		dispatch[2] = 1;
		
		m_core.recordBufferMemoryBarrier(cmdStream, m_easuConstants.getHandle());
		
		if (rcasEnabled) {
			{
				DescriptorWrites writes;
				writes.sampledImageWrites.emplace_back(1, input);
				writes.storageImageWrites.emplace_back(2, m_intermediateImage);
				
				m_core.writeDescriptorSet(m_easuDescriptorSet, writes);
			}
			{
				DescriptorWrites writes;
				writes.sampledImageWrites.emplace_back(1, m_intermediateImage);
				writes.storageImageWrites.emplace_back(2, output);
				
				m_core.writeDescriptorSet(m_rcasDescriptorSet, writes);
			}
			
			m_core.recordComputeDispatchToCmdStream(
					cmdStream,
					m_easuPipeline,
					dispatch,
					{DescriptorSetUsage(0, m_core.getDescriptorSet(
							m_easuDescriptorSet
					).vulkanHandle, { 0 })},
					PushConstants(0)
			);
			
			{
				FSRConstants consts = {};
				
				FsrRcasCon(consts.Const0, (1.0f - m_sharpness) * 2.0f);
				consts.Sample[0] = (m_hdr ? 1 : 0);
				
				m_rcasConstants.fill(&consts);
			}
			
			m_core.recordBufferMemoryBarrier(cmdStream, m_rcasConstants.getHandle());
			m_core.prepareImageForSampling(cmdStream, m_intermediateImage);
			
			m_core.recordComputeDispatchToCmdStream(
					cmdStream,
					m_rcasPipeline,
					dispatch,
					{DescriptorSetUsage(0, m_core.getDescriptorSet(
							m_rcasDescriptorSet
					).vulkanHandle, { 0 })},
					PushConstants(0)
			);
			
			m_core.prepareImageForStorage(cmdStream, m_intermediateImage);
		} else {
			{
				DescriptorWrites writes;
				writes.sampledImageWrites.emplace_back(1, input);
				writes.storageImageWrites.emplace_back(2, output);
				
				m_core.writeDescriptorSet(m_easuDescriptorSet, writes);
			}
			
			m_core.recordComputeDispatchToCmdStream(
					cmdStream,
					m_easuPipeline,
					dispatch,
					{DescriptorSetUsage(0, m_core.getDescriptorSet(
							m_easuDescriptorSet
					).vulkanHandle, { 0 })},
					PushConstants(0)
			);
		}
		
		m_core.recordEndDebugLabel(cmdStream);
	}
	
	bool FSRUpscaling::isHdrEnabled() const {
		return m_hdr;
	}
	
	void FSRUpscaling::setHdrEnabled(bool enabled) {
		m_hdr = enabled;
	}
	
	float FSRUpscaling::getSharpness() const {
		return m_sharpness;
	}
	
	void FSRUpscaling::setSharpness(float sharpness) {
		m_sharpness = (sharpness < 0.0f ? 0.0f : (sharpness > 1.0f ? 1.0f : sharpness));
	}
	
}<|MERGE_RESOLUTION|>--- conflicted
+++ resolved
@@ -204,20 +204,10 @@
 					const std::filesystem::path& path) {
 				program.addShader(shaderStage, path);
 			});
-<<<<<<< HEAD
 			
 			m_easuPipeline = m_core.createComputePipeline({ program, {
 				m_core.getDescriptorSet(m_easuDescriptorSet).layout
 			}});
-=======
-
-			ComputePipelineConfig easuComputePipelineConfig {
-			    program,
-                { m_core.getDescriptorSet(m_easuDescriptorSet).layout }
-			};
-
-			m_easuPipeline = m_core.createComputePipeline(easuComputePipelineConfig);
->>>>>>> a0f436e8
 			
 			DescriptorWrites writes;
 			writes.uniformBufferWrites.emplace_back(
@@ -235,20 +225,10 @@
 					const std::filesystem::path& path) {
 				program.addShader(shaderStage, path);
 			});
-<<<<<<< HEAD
 			
 			m_rcasPipeline = m_core.createComputePipeline({ program, {
 				m_core.getDescriptorSet(m_rcasDescriptorSet).layout
 			}});
-=======
-
-			ComputePipelineConfig rcasComputePipelineConfig {
-			    program,
-                { m_core.getDescriptorSet(m_rcasDescriptorSet).layout }
-			};
-
-			m_rcasPipeline = m_core.createComputePipeline(rcasComputePipelineConfig);
->>>>>>> a0f436e8
 			
 			DescriptorWrites writes;
 			writes.uniformBufferWrites.emplace_back(
