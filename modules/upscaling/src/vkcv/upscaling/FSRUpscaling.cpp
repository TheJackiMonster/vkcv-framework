
#include "vkcv/upscaling/FSRUpscaling.hpp"

#include <cstdint>
#include <cmath>

#define A_CPU 1
#include <ffx_a.h>
#include <ffx_fsr1.h>

#include "ffx_a.h.hxx"
#include "ffx_fsr1.h.hxx"
#include "FSR_Pass.glsl.hxx"

#include <vkcv/File.hpp>
#include <vkcv/Logger.hpp>
#include <vkcv/shader/GLSLCompiler.hpp>

namespace vkcv::upscaling {
	
	void getFSRResolution(FSRQualityMode mode,
						  uint32_t outputWidth, uint32_t outputHeight,
						  uint32_t &inputWidth, uint32_t &inputHeight) {
		float scale;
		
		switch (mode) {
			case FSRQualityMode::ULTRA_QUALITY:
				scale = 1.3f;
				break;
			case FSRQualityMode::QUALITY:
				scale = 1.5f;
				break;
			case FSRQualityMode::BALANCED:
				scale = 1.7f;
				break;
			case FSRQualityMode::PERFORMANCE:
				scale = 2.0f;
				break;
			default:
				scale = 1.0f;
				break;
		}
		
		inputWidth = static_cast<uint32_t>(
				std::round(static_cast<float>(outputWidth) / scale)
		);
		
		inputHeight = static_cast<uint32_t>(
				std::round(static_cast<float>(outputHeight) / scale)
		);
	}
	
	float getFSRLodBias(FSRQualityMode mode) {
		switch (mode) {
			case FSRQualityMode::ULTRA_QUALITY:
				return -0.38f;
			case FSRQualityMode::QUALITY:
				return -0.58f;
			case FSRQualityMode::BALANCED:
				return -0.79f;
			case FSRQualityMode::PERFORMANCE:
				return -1.0f;
			default:
				return 0.0f;
		}
	}
	
	static DescriptorBindings getDescriptorBindings() {
		DescriptorBindings descriptorBindings = {};

	    auto binding_0 = DescriptorBinding {
	            0,
	            DescriptorType::UNIFORM_BUFFER_DYNAMIC,
	            1,
	            ShaderStage::COMPUTE,
				false
		};

	    auto binding_1 = DescriptorBinding {
				1,
				DescriptorType::IMAGE_SAMPLED,
				1,
				ShaderStage::COMPUTE,
				false
		};

	    auto binding_2 = DescriptorBinding{
				2,
				DescriptorType::IMAGE_STORAGE,
				1,
				ShaderStage::COMPUTE,
				false
		};

	    auto binding_3 = DescriptorBinding{
				3,
				DescriptorType::SAMPLER,
				1,
				ShaderStage::COMPUTE
		};

	    descriptorBindings.insert(std::make_pair(0, binding_0));
	    descriptorBindings.insert(std::make_pair(1, binding_1));
	    descriptorBindings.insert(std::make_pair(2, binding_2));
	    descriptorBindings.insert(std::make_pair(3, binding_3));

	    return descriptorBindings;
	}
	
	static bool writeShaderCode(const std::filesystem::path &shaderPath, const std::string& code) {
		std::ofstream file (shaderPath.string(), std::ios::out);
		
		if (!file.is_open()) {
			vkcv_log(LogLevel::ERROR, "The file could not be opened (%s)", shaderPath.string().c_str());
			return false;
		}
		
		file.seekp(0);
		file.write(code.c_str(), static_cast<std::streamsize>(code.length()));
		file.close();
		
		return true;
	}
	
	static bool compileFSRShader(vkcv::shader::GLSLCompiler& compiler,
								 const shader::ShaderCompiledFunction& compiled) {
		std::filesystem::path directory = generateTemporaryDirectoryPath();
		
		if (!std::filesystem::create_directory(directory)) {
			vkcv_log(LogLevel::ERROR, "The directory could not be created (%s)", directory.string().c_str());
			return false;
		}
		
		if (!writeShaderCode(directory / "ffx_a.h", FFX_A_H_SHADER)) {
			return false;
		}
		
		if (!writeShaderCode(directory / "ffx_fsr1.h", FFX_FSR1_H_SHADER)) {
			return false;
		}
		
		return compiler.compileSource(
				vkcv::ShaderStage::COMPUTE,
				FSR_PASS_GLSL_SHADER.c_str(),
				[&directory, &compiled] (vkcv::ShaderStage shaderStage,
										 const std::filesystem::path& path) {
				if (compiled) {
					compiled(shaderStage, path);
				}
				
				std::filesystem::remove_all(directory);
			}, directory
		);
	}
	
	FSRUpscaling::FSRUpscaling(Core& core) :
	Upscaling(core),
	m_easuPipeline(),
	m_rcasPipeline(),

	m_easuDescriptorSetLayout(m_core.createDescriptorSetLayout(getDescriptorBindings())),
	m_easuDescriptorSet(m_core.createDescriptorSet(m_easuDescriptorSetLayout)),

	m_rcasDescriptorSetLayout(m_core.createDescriptorSetLayout(getDescriptorBindings())),
	m_rcasDescriptorSet(m_core.createDescriptorSet(m_rcasDescriptorSetLayout)),

	m_easuConstants(buffer<FSRConstants>(
			m_core,
			BufferType::UNIFORM,
			1,
			BufferMemoryType::HOST_VISIBLE
	)),
	m_rcasConstants(buffer<FSRConstants>(
			m_core,
			BufferType::UNIFORM,
			1,
			BufferMemoryType::HOST_VISIBLE
	)),
	m_intermediateImage(),
	m_sampler(m_core.createSampler(
			SamplerFilterType::LINEAR,
			SamplerFilterType::LINEAR,
			SamplerMipmapMode::NEAREST,
			SamplerAddressMode::CLAMP_TO_EDGE
	)),
	
	m_hdr(false),
	m_sharpness(0.875f) {
		vkcv::shader::GLSLCompiler easuCompiler;
		vkcv::shader::GLSLCompiler rcasCompiler;
		
		const auto& featureManager = m_core.getContext().getFeatureManager();
		
		const bool float16Support = (
				featureManager.checkFeatures<vk::PhysicalDeviceFloat16Int8FeaturesKHR>(
						vk::StructureType::ePhysicalDeviceShaderFloat16Int8FeaturesKHR,
						[](const vk::PhysicalDeviceFloat16Int8FeaturesKHR& features) {
							return features.shaderFloat16;
						}
				) &&
				featureManager.checkFeatures<vk::PhysicalDevice16BitStorageFeaturesKHR>(
						vk::StructureType::ePhysicalDevice16BitStorageFeaturesKHR,
						[](const vk::PhysicalDevice16BitStorageFeaturesKHR& features) {
							return features.storageBuffer16BitAccess;
						}
				)
		);
		
		if (!float16Support) {
			easuCompiler.setDefine("SAMPLE_SLOW_FALLBACK", "1");
			rcasCompiler.setDefine("SAMPLE_SLOW_FALLBACK", "1");
		}
		
		easuCompiler.setDefine("SAMPLE_EASU", "1");
		rcasCompiler.setDefine("SAMPLE_RCAS", "1");
		
		{
			ShaderProgram program;
			compileFSRShader(easuCompiler, [&program](vkcv::ShaderStage shaderStage,
				const std::filesystem::path& path) {
				program.addShader(shaderStage, path);
			});

			m_easuPipeline = m_core.createComputePipeline({program,{
				m_easuDescriptorSetLayout
			}});

			
			DescriptorWrites writes;
			writes.writeUniformBuffer(
					0, m_easuConstants.getHandle(),true
			);
			
			writes.writeSampler(3, m_sampler);
			
			m_core.writeDescriptorSet(m_easuDescriptorSet, writes);
		}
		
		{
			ShaderProgram program;
			compileFSRShader(rcasCompiler, [&program](vkcv::ShaderStage shaderStage,
					const std::filesystem::path& path) {
				program.addShader(shaderStage, path);
			});

			m_rcasPipeline = m_core.createComputePipeline({ program, {
				m_rcasDescriptorSetLayout
			}});

			DescriptorWrites writes;
			writes.writeUniformBuffer(
					0, m_rcasConstants.getHandle(),true
			);
			
			writes.writeSampler(3, m_sampler);
			
			m_core.writeDescriptorSet(m_rcasDescriptorSet, writes);
		}
	}
	
	void FSRUpscaling::recordUpscaling(const CommandStreamHandle& cmdStream,
									   const ImageHandle& input,
									   const ImageHandle& output) {
		m_core.recordBeginDebugLabel(cmdStream, "vkcv::upscaling::FSRUpscaling", {
			1.0f, 0.0f, 0.0f, 1.0f
		});
		
		const uint32_t inputWidth = m_core.getImageWidth(input);
		const uint32_t inputHeight = m_core.getImageHeight(input);
		
		const uint32_t outputWidth = m_core.getImageWidth(output);
		const uint32_t outputHeight = m_core.getImageHeight(output);
		
		if ((!m_intermediateImage) ||
			(outputWidth != m_core.getImageWidth(m_intermediateImage)) ||
			(outputHeight != m_core.getImageHeight(m_intermediateImage))) {
			ImageConfig imageConfig (outputWidth, outputHeight);
			imageConfig.setSupportingStorage(true);
			
			m_intermediateImage = m_core.createImage(
					m_core.getImageFormat(output),
					imageConfig
			);
			
			m_core.prepareImageForStorage(cmdStream, m_intermediateImage);
		}
		
		const bool rcasEnabled = (
				(m_sharpness > +0.0f) &&
				((inputWidth < outputWidth) || (inputHeight < outputHeight))
		);
		
		{
			FSRConstants consts = {};
			
			FsrEasuCon(
					consts.Const0, consts.Const1, consts.Const2, consts.Const3,
					static_cast<AF1>(inputWidth), static_cast<AF1>(inputHeight),
					static_cast<AF1>(inputWidth), static_cast<AF1>(inputHeight),
					static_cast<AF1>(outputWidth), static_cast<AF1>(outputHeight)
			);
			
			consts.Sample[0] = (((m_hdr) && (!rcasEnabled)) ? 1 : 0);
			
			m_easuConstants.fill(&consts);
		}
		
		static const uint32_t threadGroupWorkRegionDim = 16;
		
		DispatchSize dispatch = dispatchInvocations(
				DispatchSize(outputWidth, outputHeight),
				DispatchSize(threadGroupWorkRegionDim, threadGroupWorkRegionDim)
		);
		
		m_core.recordBufferMemoryBarrier(cmdStream, m_easuConstants.getHandle());
		
		if (rcasEnabled) {
			{
				DescriptorWrites writes;
				writes.writeSampledImage(1, input);
				writes.writeStorageImage(2, m_intermediateImage);
				
				m_core.writeDescriptorSet(m_easuDescriptorSet, writes);
			}
			{
				DescriptorWrites writes;
				writes.writeSampledImage(1, m_intermediateImage);
				writes.writeStorageImage(2, output);
				
				m_core.writeDescriptorSet(m_rcasDescriptorSet, writes);
			}
			
			m_core.recordComputeDispatchToCmdStream(
					cmdStream,
					m_easuPipeline,
					dispatch,
<<<<<<< HEAD
					{vkcv::useDescriptorSet(0, m_easuDescriptorSet, { 0 })},
=======
					{ useDescriptorSet(0, m_easuDescriptorSet, { 0 }) },
>>>>>>> d1e5371a
					PushConstants(0)
			);
			
			{
				FSRConstants consts = {};
				
				FsrRcasCon(consts.Const0, (1.0f - m_sharpness) * 2.0f);
				consts.Sample[0] = (m_hdr ? 1 : 0);
				
				m_rcasConstants.fill(&consts);
			}
			
			m_core.recordBufferMemoryBarrier(cmdStream, m_rcasConstants.getHandle());
			m_core.prepareImageForSampling(cmdStream, m_intermediateImage);
			
			m_core.recordComputeDispatchToCmdStream(
					cmdStream,
					m_rcasPipeline,
					dispatch,
<<<<<<< HEAD
					{vkcv::useDescriptorSet(0,m_rcasDescriptorSet, { 0 })},
=======
					{ useDescriptorSet(0,m_rcasDescriptorSet, { 0 }) },
>>>>>>> d1e5371a
					PushConstants(0)
			);
			
			m_core.prepareImageForStorage(cmdStream, m_intermediateImage);
		} else {
			{
				DescriptorWrites writes;
				writes.writeSampledImage(1, input);
				writes.writeStorageImage(2, output);
				
				m_core.writeDescriptorSet(m_easuDescriptorSet, writes);
			}
			
			m_core.recordComputeDispatchToCmdStream(
					cmdStream,
					m_easuPipeline,
					dispatch,
<<<<<<< HEAD
					{vkcv::useDescriptorSet(0, m_easuDescriptorSet, { 0 })},
=======
					{ useDescriptorSet(0, m_easuDescriptorSet, { 0 }) },
>>>>>>> d1e5371a
					PushConstants(0)
			);
		}
		
		m_core.recordEndDebugLabel(cmdStream);
	}
	
	bool FSRUpscaling::isHdrEnabled() const {
		return m_hdr;
	}
	
	void FSRUpscaling::setHdrEnabled(bool enabled) {
		m_hdr = enabled;
	}
	
	float FSRUpscaling::getSharpness() const {
		return m_sharpness;
	}
	
	void FSRUpscaling::setSharpness(float sharpness) {
		m_sharpness = (sharpness < 0.0f ? 0.0f : (sharpness > 1.0f ? 1.0f : sharpness));
	}
	
}<|MERGE_RESOLUTION|>--- conflicted
+++ resolved
@@ -334,11 +334,7 @@
 					cmdStream,
 					m_easuPipeline,
 					dispatch,
-<<<<<<< HEAD
-					{vkcv::useDescriptorSet(0, m_easuDescriptorSet, { 0 })},
-=======
 					{ useDescriptorSet(0, m_easuDescriptorSet, { 0 }) },
->>>>>>> d1e5371a
 					PushConstants(0)
 			);
 			
@@ -358,11 +354,7 @@
 					cmdStream,
 					m_rcasPipeline,
 					dispatch,
-<<<<<<< HEAD
-					{vkcv::useDescriptorSet(0,m_rcasDescriptorSet, { 0 })},
-=======
 					{ useDescriptorSet(0,m_rcasDescriptorSet, { 0 }) },
->>>>>>> d1e5371a
 					PushConstants(0)
 			);
 			
@@ -380,11 +372,7 @@
 					cmdStream,
 					m_easuPipeline,
 					dispatch,
-<<<<<<< HEAD
-					{vkcv::useDescriptorSet(0, m_easuDescriptorSet, { 0 })},
-=======
 					{ useDescriptorSet(0, m_easuDescriptorSet, { 0 }) },
->>>>>>> d1e5371a
 					PushConstants(0)
 			);
 		}
