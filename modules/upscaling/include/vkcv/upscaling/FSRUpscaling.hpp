#pragma once

#include "Upscaling.hpp"

#include <vkcv/ShaderProgram.hpp>

namespace vkcv::upscaling {
	
	enum class FSRQualityMode : int {
		NONE = 0,
		ULTRA_QUALITY = 1,
		QUALITY = 2,
		BALANCED = 3,
		PERFORMANCE = 4
	};
	
	void getFSRResolution(FSRQualityMode mode,
						  uint32_t outputWidth, uint32_t outputHeight,
						  uint32_t &inputWidth, uint32_t &inputHeight);
	
	float getFSRLodBias(FSRQualityMode mode);
	
	struct FSRConstants {
		uint32_t Const0 [4];
		uint32_t Const1 [4];
		uint32_t Const2 [4];
		uint32_t Const3 [4];
		uint32_t Sample [4];
	};
	
	class FSRUpscaling : public Upscaling {
	private:
<<<<<<< HEAD
		ComputePipelineHandle m_easuPipeline;
		ComputePipelineHandle m_rcasPipeline;
		
=======
		PipelineHandle m_easuPipeline;
		PipelineHandle m_rcasPipeline;

		DescriptorSetLayoutHandle m_easuDescriptorSetLayout;
>>>>>>> b44d10ca
		DescriptorSetHandle m_easuDescriptorSet;

		DescriptorSetLayoutHandle m_rcasDescriptorSetLayout;
		DescriptorSetHandle m_rcasDescriptorSet;
		
		Buffer<FSRConstants> m_easuConstants;
		Buffer<FSRConstants> m_rcasConstants;
		ImageHandle m_intermediateImage;
		SamplerHandle m_sampler;
		
		bool m_hdr;
		
		/**
		 * Sharpness will calculate the rcasAttenuation value
		 * which should be between 0.0f and 2.0f (default: 0.25f).
		 *
		 * rcasAttenuation = (1.0f - sharpness) * 2.0f
		 *
		 * So the default value for sharpness should be 0.875f.
		 *
		 * Beware that 0.0f or any negative value of sharpness will
		 * disable the rcas pass completely.
		 */
		float m_sharpness;
	
	public:
		explicit FSRUpscaling(Core& core);
		
		void recordUpscaling(const CommandStreamHandle& cmdStream,
							 const ImageHandle& input,
							 const ImageHandle& output) override;
		
		[[nodiscard]]
		bool isHdrEnabled() const;
		
		void setHdrEnabled(bool enabled);
		
		[[nodiscard]]
		float getSharpness() const;
		
		void setSharpness(float sharpness);
		
	};

}<|MERGE_RESOLUTION|>--- conflicted
+++ resolved
@@ -30,16 +30,12 @@
 	
 	class FSRUpscaling : public Upscaling {
 	private:
-<<<<<<< HEAD
+
 		ComputePipelineHandle m_easuPipeline;
 		ComputePipelineHandle m_rcasPipeline;
-		
-=======
-		PipelineHandle m_easuPipeline;
-		PipelineHandle m_rcasPipeline;
 
 		DescriptorSetLayoutHandle m_easuDescriptorSetLayout;
->>>>>>> b44d10ca
+
 		DescriptorSetHandle m_easuDescriptorSet;
 
 		DescriptorSetLayoutHandle m_rcasDescriptorSetLayout;
