#pragma once
/**
 * @authors Trevor Hollmann
 * @file include/vkcv/asset/asset_loader.h
 * @brief Interface of the asset loader module for the vkcv framework.
 */

#include <string>
#include <vector>
#include <array>
#include <cstdint>

/* These macros define limits of the following structs. Implementations can
 * test against these limits when performing sanity checks. The main constraint
 * expressed is that of the data type: Material indices are identified by a
 * uint8_t in the VertexGroup struct, so there can't be more than UINT8_MAX
 * materials in the mesh. Should these limits be too narrow, the data type has
 * to be changed, but the current ones should be generous enough for most use
 * cases. */
#define MAX_MATERIALS_PER_MESH UINT8_MAX
#define MAX_VERTICES_PER_VERTEX_GROUP UINT32_MAX

/* LOADING MESHES
 * The description of meshes is a hierarchy of structures with the Mesh at the
 * top.
 *
 * Each Mesh has an array of one or more vertex groups (called "primitives" in
 * glTF parlance). Specifically, it has an array of indices into an array of
 * vertex groups defined by the Scene struct.
 *
 * Each vertex group describes a part of the meshes vertices by defining how
 * they should be rendered (as points, lines, triangles), how many indices and
 * vertices there are, how the content of the vertex buffer is to be
 * interpreted and which material from the Scenes materials array should be
 * used for the surface of the vertices.
 * As a bonus there is also the axis aligned bounding box of the vertices.
 *
 * The vertex buffer is presented as a single block of binary data with a given
 * length in bytes.
 * The layout of the vertex buffer is described by an array of VertexAttribute
 * structs that define the type of attribute, the offset, length and stride in
 * bytes and number and type of components of the attribute.
 * These values can directly be given to vulkan when describing the content of
 * vertex buffers. */

namespace vkcv::asset {

/* This enum matches modes in fx-gltf, the library returns a standard mode
 * (TRIANGLES) if no mode is given in the file. */
enum class PrimitiveMode : uint8_t {
	POINTS=0, LINES, LINELOOP, LINESTRIP, TRIANGLES, TRIANGLESTRIP,
	TRIANGLEFAN
};

/* The indices in the index buffer can be of different bit width. */
enum class IndexType : uint8_t { UNDEFINED=0, UINT8=1, UINT16=2, UINT32=3 };

typedef struct {
	// TODO define struct for samplers (low priority)
	// NOTE: glTF defines samplers based on OpenGL, which can not be
	// directly translated to Vulkan. Specifically, OpenGL (and glTF)
	// define a different set of Min/Mag-filters than Vulkan.
} Sampler;

typedef struct {
	int sampler;		// index into the sampler array of the Scene
	uint8_t channels;	// number of channels
	uint16_t w, h;		// width and height of the texture
	std::vector<uint8_t> data;	// binary data of the decoded texture
} Texture;

<<<<<<< HEAD
/* The asset loader module only supports the PBR-MetallicRoughness model for
 * materials.
 * NOTE: Only a single UV-texture is currently supported to reduce the
 * complexity at first. Later, there will need to be an association between
 * each of the texture targets in the Material struct and a VertexAttribute of
 * a VertexBuffer that defines the UV coordinates for that texture. */
=======
/* With these enums, 0 is reserved to signal uninitialized or invalid data. */
enum class PrimitiveType : uint32_t {
    UNDEFINED = 0,
    POSITION = 1,
    NORMAL = 2,
    TEXCOORD_0 = 3
};
/* This struct describes one vertex attribute of a vertex buffer. */
typedef struct {
    PrimitiveType type;			// POSITION, NORMAL, ...
    uint32_t offset;			// offset in bytes
    uint32_t length;			// length of ... in bytes
    uint32_t stride;			// stride in bytes
    uint16_t componentType;		// eg. 5126 for float
    uint8_t  componentCount;	// eg. 3 for vec3
} VertexAttribute;

>>>>>>> 3a5e99cd
typedef struct {
	uint16_t textureMask;	// bit mask with active texture targets
	// Indices into the Mesh.textures array
	int baseColor, metalRough, normal, occlusion, emissive;
	// Scaling factors for each texture target
	struct { float r, g, b, a; } baseColorFactor;
	float metallicFactor, roughnessFactor;
	float normalScale;
	float occlusionStrength;
	struct { float r, g, b; } emissiveFactor;
} Material;

/* Flags for the bit-mask in the Material struct. To check if a material has a
 * certain texture target, you can use the hasTexture() function below, passing
 * the material struct and the enum. */
enum class PBRTextureTarget {
	baseColor=1, metalRough=2, normal=4, occlusion=8, emissive=16
};

/* This macro translates the index of an enum in the defined order to an
 * integer with a single bit set in the corresponding place. It is used for
 * working with the bitmask of texture targets ("textureMask") in the Material
 * struct:
 * 	Material mat = ...;
 * 	if (mat.textureMask & bitflag(PBRTextureTarget::baseColor)) {...}
 * However, this logic is also encapsulated in the convenience-function
 * materialHasTexture() so users of the asset loader module can avoid direct
 * contact with bit-level operations. */
#define bitflag(ENUM) (0x1u << ((unsigned)(ENUM)))

/* To signal that a certain texture target is active in a Material struct, its
 * bit is set in the textureMask. You can use this function to check that:
 * Material mat = ...;
 * if (materialHasTexture(&mat, baseColor)) {...} */
bool materialHasTexture(const Material *const m, const PBRTextureTarget t);

/* This struct represents one (possibly the only) part of a mesh. There is
 * always one vertexBuffer and zero or one indexBuffer (indexed rendering is
 * common but not always used). If there is no index buffer, this is indicated
 * by indexBuffer.data being empty. Each vertex buffer can have one or more
 * vertex attributes. */
typedef struct {
	enum PrimitiveMode mode;	// draw as points, lines or triangle?
	size_t numIndices, numVertices;
	struct {
		enum IndexType type;	// data type of the indices
		std::vector<uint8_t> data; // binary data of the index buffer
	} indexBuffer;
	struct {
		std::vector<uint8_t> data; // binary data of the vertex buffer
		std::vector<VertexAttribute> attributes; // description of one
	} vertexBuffer;
	struct { float x, y, z; } min;	// bounding box lower left
	struct { float x, y, z; } max;	// bounding box upper right
	int materialIndex;		// index to one of the materials
} VertexGroup;

/* This struct represents a single mesh as it was loaded from a glTF file. It
 * consists of at least one VertexGroup, which then references other resources
 * such as Materials. */
typedef struct {
	std::string name;
	std::array<float, 16> modelMatrix;
	std::vector<int> vertexGroups;
} Mesh;


/* The scene struct is simply a collection of objects in the scene as well as
 * the resources used by those objects.
 * For now the only type of object are the meshes and they are represented in a
 * flat array.
 * Note that parent-child relations are not yet possible. */
typedef struct {
	std::vector<Mesh> meshes;
	std::vector<VertexGroup> vertexGroups;
	std::vector<Material> materials;
	std::vector<Texture> textures;
	std::vector<Sampler> samplers;
} Scene;

/**
 * In its first iteration the asset loader module will only allow loading
 * single meshes, one per glTF file.
 * It will later be extended to allow loading entire scenes from glTF files.
 *
 * @param path must be the path to a glTF file containing a single mesh.
 * @param mesh is a reference to a Mesh struct that will be filled with the
 * 	content of the glTF file being loaded.
 * */
int loadMesh(const std::string &path, Mesh &mesh);

// TODO Either replace loadMesh with this new function loadScene, or implement
// loadScene as a second function besides loadMesh...
int loadScene(const std::string &path, Scene &scene);


}<|MERGE_RESOLUTION|>--- conflicted
+++ resolved
@@ -69,20 +69,17 @@
 	std::vector<uint8_t> data;	// binary data of the decoded texture
 } Texture;
 
-<<<<<<< HEAD
+
 /* The asset loader module only supports the PBR-MetallicRoughness model for
- * materials.
- * NOTE: Only a single UV-texture is currently supported to reduce the
- * complexity at first. Later, there will need to be an association between
- * each of the texture targets in the Material struct and a VertexAttribute of
- * a VertexBuffer that defines the UV coordinates for that texture. */
-=======
+ * materials.*/
+
 /* With these enums, 0 is reserved to signal uninitialized or invalid data. */
 enum class PrimitiveType : uint32_t {
     UNDEFINED = 0,
     POSITION = 1,
     NORMAL = 2,
-    TEXCOORD_0 = 3
+    TEXCOORD_0 = 3,
+	TEXCOORD_1 = 4
 };
 /* This struct describes one vertex attribute of a vertex buffer. */
 typedef struct {
@@ -94,7 +91,6 @@
     uint8_t  componentCount;	// eg. 3 for vec3
 } VertexAttribute;
 
->>>>>>> 3a5e99cd
 typedef struct {
 	uint16_t textureMask;	// bit mask with active texture targets
 	// Indices into the Mesh.textures array
