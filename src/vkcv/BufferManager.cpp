/**
 * @author Tobias Frisch
 * @file vkcv/BufferManager.cpp
 */

#include "vkcv/BufferManager.hpp"
#include "vkcv/Core.hpp"
#include <vkcv/Logger.hpp>

namespace vkcv {
	
	BufferManager::BufferManager() noexcept :
		m_core(nullptr), m_buffers(), m_stagingBuffer(BufferHandle())
	{
	}
	
	void BufferManager::init() {
		if (!m_core) {
			return;
		}
		
		m_stagingBuffer = createBuffer(BufferType::STAGING, 1024 * 1024, BufferMemoryType::HOST_VISIBLE, false);
	}
	
	BufferManager::~BufferManager() noexcept {
		for (uint64_t id = 0; id < m_buffers.size(); id++) {
			destroyBufferById(id);
		}
	}
	
	BufferHandle BufferManager::createBuffer(BufferType type, size_t size, BufferMemoryType memoryType, bool supportIndirect) {
		vk::BufferCreateFlags createFlags;
		vk::BufferUsageFlags usageFlags;
		
		switch (type) {
			case BufferType::VERTEX:
				usageFlags = vk::BufferUsageFlagBits::eVertexBuffer;
				break;
			case BufferType::UNIFORM:
				usageFlags = vk::BufferUsageFlagBits::eUniformBuffer;
				break;
			case BufferType::STORAGE:
				usageFlags = vk::BufferUsageFlagBits::eStorageBuffer;
				break;
			case BufferType::STAGING:
				usageFlags = vk::BufferUsageFlagBits::eTransferSrc;
				break;
			case BufferType::INDEX:
				usageFlags = vk::BufferUsageFlagBits::eIndexBuffer;
				break;
<<<<<<< HEAD
            case BufferType::INDIRECT:
                usageFlags = vk::BufferUsageFlagBits::eStorageBuffer | vk::BufferUsageFlagBits::eIndirectBuffer ;
                break;
			default:
=======
            default:
>>>>>>> 78ad6bdc
				vkcv_log(LogLevel::WARNING, "Unknown buffer type");
				break;
		}
		
		if (memoryType == BufferMemoryType::DEVICE_LOCAL) {
			usageFlags |= vk::BufferUsageFlagBits::eTransferDst;
		}
		if (supportIndirect)
			usageFlags |= vk::BufferUsageFlagBits::eIndirectBuffer;
		
		const vma::Allocator& allocator = m_core->getContext().getAllocator();
		
		vk::MemoryPropertyFlags memoryTypeFlags;
		vma::MemoryUsage memoryUsage;
		bool mappable = false;
		
		switch (memoryType) {
			case BufferMemoryType::DEVICE_LOCAL:
				memoryTypeFlags = vk::MemoryPropertyFlagBits::eDeviceLocal;
				memoryUsage = vma::MemoryUsage::eGpuOnly;
				mappable = false;
				break;
			case BufferMemoryType::HOST_VISIBLE:
				memoryTypeFlags = vk::MemoryPropertyFlagBits::eHostVisible | vk::MemoryPropertyFlagBits::eHostCoherent;
				memoryUsage = vma::MemoryUsage::eCpuOnly;
				mappable = true;
				break;
			default:
				vkcv_log(LogLevel::WARNING, "Unknown buffer memory type");
				memoryUsage = vma::MemoryUsage::eUnknown;
				mappable = false;
				break;
		}
		
		if (type == BufferType::STAGING) {
			memoryUsage = vma::MemoryUsage::eCpuToGpu;
		}

		auto bufferAllocation = allocator.createBuffer(
				vk::BufferCreateInfo(createFlags, size, usageFlags),
				vma::AllocationCreateInfo(
						vma::AllocationCreateFlags(),
						memoryUsage,
						memoryTypeFlags,
						memoryTypeFlags,
						0,
						vma::Pool(),
						nullptr
				)
		);
		
		vk::Buffer buffer = bufferAllocation.first;
		vma::Allocation allocation = bufferAllocation.second;
		
		const uint64_t id = m_buffers.size();
		m_buffers.push_back({ buffer, allocation, size, mappable });
		return BufferHandle(id, [&](uint64_t id) { destroyBufferById(id); });
	}
	
	struct StagingStepInfo {
		const void* data;
		size_t size;
		size_t offset;
		
		vk::Buffer buffer;
		vk::Buffer stagingBuffer;
		vma::Allocation stagingAllocation;
		
		size_t stagingLimit;
		size_t stagingPosition;
	};
	
	/**
	 * Copies data from CPU to a staging buffer and submits the commands to copy
	 * each part one after another into the actual target buffer.
	 *
	 * The function can be used fully asynchronously!
	 * Just be careful to not use the staging buffer in parallel!
	 *
	 * @param core Core instance
	 * @param info Staging-info structure
	 */
	void copyFromStagingBuffer(Core* core, StagingStepInfo& info) {
		const size_t remaining = info.size - info.stagingPosition;
		const size_t mapped_size = std::min(remaining, info.stagingLimit);
		
		const vma::Allocator& allocator = core->getContext().getAllocator();
		
		void* mapped = allocator.mapMemory(info.stagingAllocation);
		memcpy(mapped, reinterpret_cast<const char*>(info.data) + info.stagingPosition, mapped_size);
		allocator.unmapMemory(info.stagingAllocation);
		
		SubmitInfo submitInfo;
		submitInfo.queueType = QueueType::Transfer;
		
		core->recordAndSubmitCommandsImmediate(
				submitInfo,
				[&info, &mapped_size](const vk::CommandBuffer& commandBuffer) {
					const vk::BufferCopy region (
							0,
							info.offset + info.stagingPosition,
							mapped_size
					);
					
					commandBuffer.copyBuffer(info.stagingBuffer, info.buffer, 1, &region);
				},
				[&core, &info, &mapped_size, &remaining]() {
					if (mapped_size < remaining) {
						info.stagingPosition += mapped_size;
						
						copyFromStagingBuffer(
								core,
								info
						);
					}
				}
		);
	}
	
	vk::Buffer BufferManager::getBuffer(const BufferHandle& handle) const {
		const uint64_t id = handle.getId();
		
		if (id >= m_buffers.size()) {
			return nullptr;
		}
		
		auto& buffer = m_buffers[id];
		
		return buffer.m_handle;
	}
	
	size_t BufferManager::getBufferSize(const BufferHandle &handle) const {
		const uint64_t id = handle.getId();
		
		if (id >= m_buffers.size()) {
			return 0;
		}
		
		auto& buffer = m_buffers[id];
		
		return buffer.m_size;
	}
	
	vk::DeviceMemory BufferManager::getDeviceMemory(const BufferHandle& handle) const {
		const uint64_t id = handle.getId();
		
		if (id >= m_buffers.size()) {
			return nullptr;
		}
		
		auto& buffer = m_buffers[id];
		
		const vma::Allocator& allocator = m_core->getContext().getAllocator();
		
		auto info = allocator.getAllocationInfo(
				buffer.m_allocation
		);
		
		return info.deviceMemory;
	}
	
	void BufferManager::fillBuffer(const BufferHandle& handle, const void *data, size_t size, size_t offset) {
		const uint64_t id = handle.getId();
		
		if (size == 0) {
			size = SIZE_MAX;
		}
		
		if (id >= m_buffers.size()) {
			return;
		}
		
		auto& buffer = m_buffers[id];
		
		const vma::Allocator& allocator = m_core->getContext().getAllocator();
		
		if (offset > buffer.m_size) {
			return;
		}
		
		const size_t max_size = std::min(size, buffer.m_size - offset);
		
		if (buffer.m_mappable) {
			void* mapped = allocator.mapMemory(buffer.m_allocation);
			memcpy(reinterpret_cast<char*>(mapped) + offset, data, max_size);
			allocator.unmapMemory(buffer.m_allocation);
		} else {
			auto& stagingBuffer = m_buffers[ m_stagingBuffer.getId() ];
			
			StagingStepInfo info;
			info.data = data;
			info.size = std::min(size, max_size - offset);
			info.offset = offset;
			
			info.buffer = buffer.m_handle;
			info.stagingBuffer = stagingBuffer.m_handle;
			info.stagingAllocation = stagingBuffer.m_allocation;
			
			info.stagingLimit = stagingBuffer.m_size;
			info.stagingPosition = 0;
			
			copyFromStagingBuffer(m_core, info);
		}
	}
	
	void* BufferManager::mapBuffer(const BufferHandle& handle, size_t offset, size_t size) {
		const uint64_t id = handle.getId();
		
		if (size == 0) {
			size = SIZE_MAX;
		}
		
		if (id >= m_buffers.size()) {
			return nullptr;
		}
		
		auto& buffer = m_buffers[id];
		
		const vma::Allocator& allocator = m_core->getContext().getAllocator();
		
		if (offset > buffer.m_size) {
			return nullptr;
		}
		
		return reinterpret_cast<char*>(allocator.mapMemory(buffer.m_allocation)) + offset;
	}
	
	void BufferManager::unmapBuffer(const BufferHandle& handle) {
		const uint64_t id = handle.getId();
		
		if (id >= m_buffers.size()) {
			return;
		}
		
		auto& buffer = m_buffers[id];
		
		const vma::Allocator& allocator = m_core->getContext().getAllocator();
		
		allocator.unmapMemory(buffer.m_allocation);
	}
	
	void BufferManager::destroyBufferById(uint64_t id) {
		if (id >= m_buffers.size()) {
			return;
		}
		
		auto& buffer = m_buffers[id];
		
		const vma::Allocator& allocator = m_core->getContext().getAllocator();
		
		if (buffer.m_handle) {
			allocator.destroyBuffer(buffer.m_handle, buffer.m_allocation);
			
			buffer.m_handle = nullptr;
			buffer.m_allocation = nullptr;
		}
	}

	void BufferManager ::recordBufferMemoryBarrier(const BufferHandle& handle, vk::CommandBuffer cmdBuffer) {

		const uint64_t id = handle.getId();

		if (id >= m_buffers.size()) {
			vkcv_log(vkcv::LogLevel::ERROR, "Invalid buffer handle");
			return;
		}

		auto& buffer = m_buffers[id];
		
		vk::BufferMemoryBarrier memoryBarrier(
			vk::AccessFlagBits::eMemoryWrite, 
			vk::AccessFlagBits::eMemoryRead,
			0,
			0,
			buffer.m_handle,
			0,
			buffer.m_size);

		cmdBuffer.pipelineBarrier(
			vk::PipelineStageFlagBits::eAllCommands,
			vk::PipelineStageFlagBits::eAllCommands,
			{},
			nullptr,
			memoryBarrier,
			nullptr);
	}

}<|MERGE_RESOLUTION|>--- conflicted
+++ resolved
@@ -48,14 +48,10 @@
 			case BufferType::INDEX:
 				usageFlags = vk::BufferUsageFlagBits::eIndexBuffer;
 				break;
-<<<<<<< HEAD
             case BufferType::INDIRECT:
                 usageFlags = vk::BufferUsageFlagBits::eStorageBuffer | vk::BufferUsageFlagBits::eIndirectBuffer ;
                 break;
 			default:
-=======
-            default:
->>>>>>> 78ad6bdc
 				vkcv_log(LogLevel::WARNING, "Unknown buffer type");
 				break;
 		}
