/**
 * @authors Artur Wasmut
 * @file src/vkcv/Core.cpp
 * @brief Handling of global states regarding dependencies
 */

#include "vkcv/Core.hpp"

namespace vkcv
{
    /**
     * @brief The physical device is evaluated by three categories:
     * discrete GPU vs. integrated GPU, amount of queues and its abilities, and VRAM.physicalDevice.
     * @param physicalDevice The physical device
     * @return Device score as integer
    */
    int deviceScore(const vk::PhysicalDevice& physicalDevice)
    {
        int score = 0;
        vk::PhysicalDeviceProperties properties = physicalDevice.getProperties();
        std::vector<vk::QueueFamilyProperties> qFamilyProperties = physicalDevice.getQueueFamilyProperties();

        // for every queue family compute queue flag bits and the amount of queues
        for (const auto& qFamily : qFamilyProperties) {
            uint32_t qCount = qFamily.queueCount;
            uint32_t bitCount = (static_cast<uint32_t>(qFamily.queueFlags & vk::QueueFlagBits::eCompute) != 0)
                                + (static_cast<uint32_t>(qFamily.queueFlags & vk::QueueFlagBits::eGraphics) != 0)
                                + (static_cast<uint32_t>(qFamily.queueFlags & vk::QueueFlagBits::eTransfer) != 0)
                                + (static_cast<uint32_t>(qFamily.queueFlags & vk::QueueFlagBits::eSparseBinding) != 0);
            score += static_cast<int>(qCount * bitCount);
        }

        // compute the VRAM of the physical device
        vk::PhysicalDeviceMemoryProperties memoryProperties = physicalDevice.getMemoryProperties();
        auto vram = static_cast<int>(memoryProperties.memoryHeaps[0].size / static_cast<uint32_t>(1E9));
        score *= vram;

        if (properties.deviceType == vk::PhysicalDeviceType::eDiscreteGpu) {
            score *= 2;
        }
        else if (properties.deviceType != vk::PhysicalDeviceType::eIntegratedGpu) {
            score = -1;
        }

        return score;
    }

    /**
     * @brief All existing physical devices will be evaluated by deviceScore.
     * @param instance The instance
     * @return The optimal physical device
     * @see Context.deviceScore
    */
    vk::PhysicalDevice pickPhysicalDevice(vk::Instance& instance)
    {
        vk::PhysicalDevice phyDevice;
        std::vector<vk::PhysicalDevice> devices = instance.enumeratePhysicalDevices();

        if (devices.empty()) {
            throw std::runtime_error("failed to find GPUs with Vulkan support!");
        }

        int max_score = -1;
        for (const auto& device : devices) {
            int score = deviceScore(device);
            if (score > max_score) {
                max_score = score;
                phyDevice = device;
            }
        }

        if (max_score == -1) {
            throw std::runtime_error("failed to find a suitable GPU!");
        }

        return phyDevice;
    }


    /**
     * @brief Creates a candidate list of queues that all meet the desired flags and then creates the maximum possible number
     * of queues. If the number of desired queues is not sufficient, the remaining queues are created from the next
     * candidate from the list.
     * @param physicalDevice The physical device
     * @param queueCount The amount of queues to be created
     * @param qPriorities
     * @param queueFlags The abilities which have to be supported by any created queue
     * @return
    */
    std::vector<vk::DeviceQueueCreateInfo> getQueueCreateInfos(vk::PhysicalDevice& physicalDevice,
                                                               uint32_t queueCount,
                                                               std::vector<float> &qPriorities,
                                                               std::vector<vk::QueueFlagBits>& queueFlags)
    {
        std::vector<vk::DeviceQueueCreateInfo> queueCreateInfos;
        std::vector<vk::QueueFamilyProperties> qFamilyProperties = physicalDevice.getQueueFamilyProperties();
        std::vector<vk::QueueFamilyProperties> qFamilyCandidates;

        // search for queue families which support the desired queue flag bits
        for (auto& qFamily : qFamilyProperties) {
            bool supported = true;
            for (auto qFlag : queueFlags) {
                supported = supported && (static_cast<uint32_t>(qFlag & qFamily.queueFlags) != 0);
            }
            if (supported) {
                qFamilyCandidates.push_back(qFamily);
            }
        }

        uint32_t create = queueCount;
        for (uint32_t i = 0; i < qFamilyCandidates.size() && create > 0; i++) {
            const uint32_t maxCreatableQueues = std::min(create, qFamilyCandidates[i].queueCount);
            vk::DeviceQueueCreateInfo qCreateInfo(
                    vk::DeviceQueueCreateFlags(),
                    i,
                    maxCreatableQueues,
                    qPriorities.data()
            );
            queueCreateInfos.push_back(qCreateInfo);
            create -= maxCreatableQueues;
        }

        return queueCreateInfos;
    }

    /**
     * @brief With the help of the reference "supported" all elements in "check" checked,
     * if they are supported by the physical device.
     * @param supported The reference that can be used to check "check"
     * @param check The elements to be checked
     * @return True, if all elements in "check" are supported
    */
    bool checkSupport(std::vector<const char*>& supported, std::vector<const char*>& check)
    {
        for (auto checkElem : check) {
            bool found = false;
            for (auto supportedElem : supported) {
                if (strcmp(supportedElem, checkElem) == 0) {
                    found = true;
                    break;
                }
            }
            if (!found)
                return false;
        }
        return true;
    }


    std::vector<const char*> getRequiredExtensions() {
        uint32_t glfwExtensionCount = 0;
        const char** glfwExtensions = glfwGetRequiredInstanceExtensions(&glfwExtensionCount);
        std::vector<const char*> extensions(glfwExtensions, glfwExtensions + glfwExtensionCount);

#ifndef NDEBUG
        extensions.push_back(VK_EXT_DEBUG_UTILS_EXTENSION_NAME);
#endif

        return extensions;
    }

    /**
     * @brief finds an queue family index that fits with the given queue flags to create a queue handle
     * @param flag The given flag that specifies as which queue type the accessed queue should be treated
     * @param createInfos The createInfos of the created queues depending on the logical device
     * @param device The physical with which the queue families can be accessed
     * @return a fitting queue family index
     */
    int findQueueFamilyIndex(vk::QueueFlagBits flag, std::vector<vk::DeviceQueueCreateInfo> &createInfos, vk::PhysicalDevice &device){
        std::vector<vk::QueueFamilyProperties> queueFamilyProperties = device.getQueueFamilyProperties();
        for (auto i = createInfos.begin(); i != createInfos.end(); ++i ) {
            auto createInfo = *i;
            int index = createInfo.queueFamilyIndex;
            if(static_cast<uint32_t>(queueFamilyProperties[index].queueFlags & flag) != 0){
                return index;
            }
        }
        return -1;
    }

    Core Core::create(const Window &window,
                      const char *applicationName,
                      uint32_t applicationVersion,
                      uint32_t queueCount,
                      std::vector<vk::QueueFlagBits> queueFlags,
                      std::vector<const char *> instanceExtensions,
                      std::vector<const char *> deviceExtensions)
    {
        // check for layer support

        const std::vector<vk::LayerProperties>& layerProperties = vk::enumerateInstanceLayerProperties();

        std::vector<const char*> supportedLayers;
        supportedLayers.reserve(layerProperties.size());

        for (auto& elem : layerProperties) {
            supportedLayers.push_back(elem.layerName);
        }

// if in debug mode, check if validation layers are supported. Enable them if supported
#ifndef NDEBUG
        std::vector<const char*> validationLayers = {
                "VK_LAYER_KHRONOS_validation"
        };

        if (!checkSupport(supportedLayers, validationLayers)) {
            throw std::runtime_error("Validation layers requested but not available!");
        }
#endif

        // check for extension support
        std::vector<vk::ExtensionProperties> instanceExtensionProperties = vk::enumerateInstanceExtensionProperties();

        std::vector<const char*> supportedExtensions;
        supportedExtensions.reserve(instanceExtensionProperties.size());

        for (auto& elem : instanceExtensionProperties) {
            supportedExtensions.push_back(elem.extensionName);
        }

        if (!checkSupport(supportedExtensions, instanceExtensions)) {
            throw std::runtime_error("The requested instance extensions are not supported!");
        }

        // for GLFW: get all required extensions
        std::vector<const char*> requiredExtensions = getRequiredExtensions();
        instanceExtensions.insert(instanceExtensions.end(), requiredExtensions.begin(), requiredExtensions.end());

        const vk::ApplicationInfo applicationInfo(
                applicationName,
                applicationVersion,
                "vkCV",
                VK_MAKE_VERSION(0, 0, 1),
                VK_HEADER_VERSION_COMPLETE
        );

        vk::InstanceCreateInfo instanceCreateInfo(
                vk::InstanceCreateFlags(),
                &applicationInfo,
                0,
                nullptr,
                static_cast<uint32_t>(instanceExtensions.size()),
                instanceExtensions.data()
        );

#ifndef NDEBUG
        instanceCreateInfo.enabledLayerCount = static_cast<uint32_t>(validationLayers.size());
        instanceCreateInfo.ppEnabledLayerNames = validationLayers.data();
#endif

        vk::Instance instance = vk::createInstance(instanceCreateInfo);

        std::vector<vk::PhysicalDevice> physicalDevices = instance.enumeratePhysicalDevices();
        vk::PhysicalDevice physicalDevice = pickPhysicalDevice(instance);

        // check for physical device extension support
        std::vector<vk::ExtensionProperties> deviceExtensionProperties = physicalDevice.enumerateDeviceExtensionProperties();
        supportedExtensions.clear();
        for (auto& elem : deviceExtensionProperties) {
            supportedExtensions.push_back(elem.extensionName);
        }
        if (!checkSupport(supportedExtensions, deviceExtensions)) {
            throw std::runtime_error("The requested device extensions are not supported by the physical device!");
        }

        //vector to define the queue priorities
        std::vector<float> qPriorities;
        qPriorities.resize(queueCount, 1.f); // all queues have the same priorities

        // create required queues
        std::vector<vk::DeviceQueueCreateInfo> qCreateInfos = getQueueCreateInfos(physicalDevice, queueCount, qPriorities,queueFlags);

        vk::DeviceCreateInfo deviceCreateInfo(
                vk::DeviceCreateFlags(),
                qCreateInfos.size(),
                qCreateInfos.data(),
                0,
                nullptr,
                deviceExtensions.size(),
                deviceExtensions.data(),
                nullptr		// Should our device use some features??? If yes: TODO
        );

#ifndef NDEBUG
        deviceCreateInfo.enabledLayerCount = static_cast<uint32_t>(validationLayers.size());
        deviceCreateInfo.ppEnabledLayerNames = validationLayers.data();
#endif


        vk::Device device = physicalDevice.createDevice(deviceCreateInfo);

        uint32_t graphicsQueueFamilyIndex = findQueueFamilyIndex({vk::QueueFlagBits::eGraphics}, qCreateInfos, physicalDevice);
        if(graphicsQueueFamilyIndex == -1){
            throw std::runtime_error("It is not possible to access another queue as a graphics queue.");
        }
        uint32_t computeQueueFamilyIndex = findQueueFamilyIndex({vk::QueueFlagBits::eCompute}, qCreateInfos, physicalDevice);
        if(computeQueueFamilyIndex == -1){
            throw std::runtime_error("It is not possible to access another queue as a compute queue.");
        }
        uint32_t transferQueueFamilyIndex = findQueueFamilyIndex({vk::QueueFlagBits::eTransfer}, qCreateInfos, physicalDevice);
        if(transferQueueFamilyIndex == -1){
            throw std::runtime_error("It is not possible to access another queue as a transfer queue.");
        }
        vk::Queue graphicsQueue = device.getQueue( graphicsQueueFamilyIndex, 0 );
        vk::Queue computeQueue = device.getQueue(computeQueueFamilyIndex,1);
        vk::Queue transferQueue = device.getQueue(transferQueueFamilyIndex,2);

        Context context(instance, physicalDevice, device);

        SwapChain swapChain = SwapChain::create(window, context);


        std::vector<vk::Image> swapChainImages = device.getSwapchainImagesKHR(swapChain.getSwapchain());
        std::vector<vk::ImageView> imageViews;
        imageViews.reserve( swapChainImages.size() );
        //here can be swizzled with vk::ComponentSwizzle if needed
        // ToDo: we need the format from the surface object
        vk::ComponentMapping componentMapping(
                vk::ComponentSwizzle::eR,
                vk::ComponentSwizzle::eG,
                vk::ComponentSwizzle::eB,
                vk::ComponentSwizzle::eA );

        vk::ImageSubresourceRange subResourceRange( vk::ImageAspectFlagBits::eColor, 0, 1, 0, 1 );

        for ( auto image : swapChainImages )
        {
            vk::ImageViewCreateInfo imageViewCreateInfo(
                    vk::ImageViewCreateFlags(),
                    image,
                    vk::ImageViewType::e2D,
                    swapChain.getSurfaceFormat().format,
                    componentMapping,
                    subResourceRange
            );

            imageViews.push_back( device.createImageView( imageViewCreateInfo ) );
        }

        return Core(std::move(context) , window, swapChain, imageViews);
    }

    const Context &Core::getContext() const
    {
        return m_Context;
    }

<<<<<<< HEAD
    Core::Core(Context &&context, const Window &window , SwapChain swapChain,  std::vector<vk::ImageView> imageViews) noexcept :
            m_Context(std::move(context)),
            m_window(window),
            m_swapchain(swapChain),
            m_swapchainImageViews(imageViews)
    {}

    Core::~Core() {
        std::cout<< " Core " << std::endl;

        for( auto image: m_swapchainImageViews ){
            m_Context.getDevice().destroyImageView(image);
        }

        m_Context.getDevice().destroySwapchainKHR(m_swapchain.getSwapchain());
        m_Context.getInstance().destroySurfaceKHR( m_swapchain.getSurface() );
=======
    Core::Core(Context &&context) noexcept :
            m_Context(std::move(context)),
            m_NextPipelineId(0),
            m_Pipelines{},
            m_PipelineLayouts{},
            m_NextRenderpassId(0),
            m_Renderpasses{}
    {}

    bool Core::createPipeline(const Pipeline &pipeline, PipelineHandle &handle) {

        // vertex shader stage
        vk::ShaderModuleCreateInfo vertexModuleInfo({},pipeline.m_vertexCode.size(), pipeline.m_vertexCode.data());
        vk::ShaderModule vertexModule{};
        if(m_Context.m_Device.createShaderModule(&vertexModuleInfo, nullptr, &vertexModule) != vk::Result::eSuccess)
            return false;

        vk::PipelineShaderStageCreateInfo pipelineVertexShaderStageInfo(
                {},
                vk::ShaderStageFlagBits::eVertex,
                vertexModule,
                "main",
                nullptr
                );

        // fragment shader stage
        vk::ShaderModuleCreateInfo fragmentModuleInfo({},pipeline.m_fragCode.size(), pipeline.m_fragCode.data());
        vk::ShaderModule fragmentModule{};
        if(m_Context.m_Device.createShaderModule(&fragmentModuleInfo, nullptr, &fragmentModule) != vk::Result::eSuccess)
            return false;

        vk::PipelineShaderStageCreateInfo pipelineFragmentShaderStageInfo(
                {},
                vk::ShaderStageFlagBits::eFragment,
                fragmentModule,
                "main",
                nullptr
                );

        // vertex input state
        vk::VertexInputBindingDescription vertexInputBindingDescription(0,12,vk::VertexInputRate::eVertex);
        vk::VertexInputAttributeDescription vertexInputAttributeDescription(0, 0, vk::Format::eR32G32B32Sfloat, 0);

        vk::PipelineVertexInputStateCreateInfo pipelineVertexInputStateCreateInfo(
                {},
                1,
                &vertexInputBindingDescription,
                1,
                &vertexInputAttributeDescription
                );

        // input assembly state
        vk::PipelineInputAssemblyStateCreateInfo pipelineInputAssemblyStateCreateInfo(
                {},
                vk::PrimitiveTopology::eTriangleList,
                false
                );

        // viewport state
        vk::Viewport viewport(0.f, 0.f, static_cast<float>(pipeline.m_width), static_cast<float>(pipeline.m_height), 0.f, 1.f);
        vk::Rect2D scissor({0,0},{pipeline.m_width, pipeline.m_height});
        vk::PipelineViewportStateCreateInfo pipelineViewportStateCreateInfo({}, 1, &viewport, 1, &scissor);

        // rasterization state
        vk::PipelineRasterizationStateCreateInfo pipelineRasterizationStateCreateInfo(
                {},
                false,
                false,
                vk::PolygonMode::eFill,
                vk::CullModeFlagBits::eNone,
                vk::FrontFace::eCounterClockwise,
                false,
                0.f,
                0.f,
                0.f,
                1.f
                );

        // multisample state
        vk::PipelineMultisampleStateCreateInfo pipelineMultisampleStateCreateInfo(
                {},
                vk::SampleCountFlagBits::e1,
                false,
                0.f,
                nullptr,
                false,
                false
                );

        // color blend state
        vk::ColorComponentFlags colorWriteMask(VK_COLOR_COMPONENT_R_BIT |
                                               VK_COLOR_COMPONENT_G_BIT |
                                               VK_COLOR_COMPONENT_B_BIT |
                                               VK_COLOR_COMPONENT_A_BIT);
        vk::PipelineColorBlendAttachmentState colorBlendAttachmentState(
                false,
                vk::BlendFactor::eOne,
                vk::BlendFactor::eOne,
                vk::BlendOp::eAdd,
                vk::BlendFactor::eOne,
                vk::BlendFactor::eOne,
                vk::BlendOp::eAdd,
                colorWriteMask
                );
        vk::PipelineColorBlendStateCreateInfo pipelineColorBlendStateCreateInfo(
                {},
                false,
                vk::LogicOp::eClear,
                0,
                &colorBlendAttachmentState,
                {1.f,1.f,1.f,1.f}
                );

        // pipeline layout
        vk::PipelineLayoutCreateInfo pipelineLayoutCreateInfo(
                {},
                0,
                {},
                0,
                {}
                );
        vk::PipelineLayout vkPipelineLayout{};
        if(m_Context.m_Device.createPipelineLayout(&pipelineLayoutCreateInfo, nullptr, &vkPipelineLayout) != vk::Result::eSuccess)
            return false;

        // graphics pipeline create
        std::vector<vk::PipelineShaderStageCreateInfo> shaderStages = {pipelineVertexShaderStageInfo, pipelineFragmentShaderStageInfo};
        vk::GraphicsPipelineCreateInfo graphicsPipelineCreateInfo(
                {},
                static_cast<uint32_t>(shaderStages.size()),
                shaderStages.data(),
                &pipelineVertexInputStateCreateInfo,
                &pipelineInputAssemblyStateCreateInfo,
                nullptr,
                &pipelineViewportStateCreateInfo,
                &pipelineRasterizationStateCreateInfo,
                &pipelineMultisampleStateCreateInfo,
                nullptr,
                &pipelineColorBlendStateCreateInfo,
                nullptr,
                vkPipelineLayout,
                m_Renderpasses[pipeline.m_passHandle.id],
                0,
                {},
                0
                );

        vk::Pipeline vkPipeline{};
        if(m_Context.m_Device.createGraphicsPipelines(nullptr, 1, &graphicsPipelineCreateInfo, nullptr, &vkPipeline) != vk::Result::eSuccess)
            return false;

        m_Pipelines.push_back(vkPipeline);
        m_PipelineLayouts.push_back(vkPipelineLayout);
        handle.id = m_NextPipelineId++;
        return true;
>>>>>>> ab4cc615
    }
}<|MERGE_RESOLUTION|>--- conflicted
+++ resolved
@@ -345,32 +345,28 @@
         return m_Context;
     }
 
-<<<<<<< HEAD
     Core::Core(Context &&context, const Window &window , SwapChain swapChain,  std::vector<vk::ImageView> imageViews) noexcept :
             m_Context(std::move(context)),
             m_window(window),
             m_swapchain(swapChain),
-            m_swapchainImageViews(imageViews)
+            m_swapchainImageViews(imageViews),
+			m_NextPipelineId(0),
+			m_Pipelines{},
+			m_PipelineLayouts{},
+			m_NextRenderpassId(0),
+			m_Renderpasses{}
     {}
 
-    Core::~Core() {
-        std::cout<< " Core " << std::endl;
-
-        for( auto image: m_swapchainImageViews ){
-            m_Context.getDevice().destroyImageView(image);
-        }
-
-        m_Context.getDevice().destroySwapchainKHR(m_swapchain.getSwapchain());
-        m_Context.getInstance().destroySurfaceKHR( m_swapchain.getSurface() );
-=======
-    Core::Core(Context &&context) noexcept :
-            m_Context(std::move(context)),
-            m_NextPipelineId(0),
-            m_Pipelines{},
-            m_PipelineLayouts{},
-            m_NextRenderpassId(0),
-            m_Renderpasses{}
-    {}
+	Core::~Core() {
+		std::cout << " Core " << std::endl;
+
+		for (auto image : m_swapchainImageViews) {
+			m_Context.getDevice().destroyImageView(image);
+		}
+
+		m_Context.getDevice().destroySwapchainKHR(m_swapchain.getSwapchain());
+		m_Context.getInstance().destroySurfaceKHR(m_swapchain.getSurface());
+	}
 
     bool Core::createPipeline(const Pipeline &pipeline, PipelineHandle &handle) {
 
@@ -518,6 +514,5 @@
         m_PipelineLayouts.push_back(vkPipelineLayout);
         handle.id = m_NextPipelineId++;
         return true;
->>>>>>> ab4cc615
     }
 }