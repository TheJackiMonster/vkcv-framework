/**
 * @authors Artur Wasmut
 * @file src/vkcv/Core.cpp
 * @brief Handling of global states regarding dependencies
 */

#include <GLFW/glfw3.h>

#include "vkcv/Core.hpp"
#include "PassManager.hpp"
#include "PipelineManager.hpp"
#include "vkcv/BufferManager.hpp"
#include "DescriptorManager.hpp"
#include "Surface.hpp"
#include "ImageLayoutTransitions.hpp"
#include "Framebuffer.hpp"

namespace vkcv
{

    Core Core::create(Window &window,
                      const char *applicationName,
                      uint32_t applicationVersion,
                      std::vector<vk::QueueFlagBits> queueFlags,
                      std::vector<const char *> instanceExtensions,
                      std::vector<const char *> deviceExtensions)
    {
        Context context = Context::create(
        		applicationName, applicationVersion,
        		queueFlags,
        		instanceExtensions,
        		deviceExtensions
		);
	
		const vk::SurfaceKHR surface = createSurface(
				window.getWindow(),
				context.getInstance(),
				context.getPhysicalDevice()
		);

        SwapChain swapChain = SwapChain::create(window, context, surface);

        std::vector<vk::Image> swapChainImages = context.getDevice().getSwapchainImagesKHR(swapChain.getSwapchain());
        std::vector<vk::ImageView> imageViews;
        imageViews.reserve( swapChainImages.size() );
        //here can be swizzled with vk::ComponentSwizzle if needed
        vk::ComponentMapping componentMapping(
                vk::ComponentSwizzle::eR,
                vk::ComponentSwizzle::eG,
                vk::ComponentSwizzle::eB,
                vk::ComponentSwizzle::eA );

        vk::ImageSubresourceRange subResourceRange( vk::ImageAspectFlagBits::eColor, 0, 1, 0, 1 );

        for ( auto image : swapChainImages )
        {
            vk::ImageViewCreateInfo imageViewCreateInfo(
                    vk::ImageViewCreateFlags(),
                    image,
                    vk::ImageViewType::e2D,
                    swapChain.getSurfaceFormat().format,
                    componentMapping,
                    subResourceRange
            );

            imageViews.push_back(context.getDevice().createImageView(imageViewCreateInfo));
        }

        const auto& queueManager = context.getQueueManager();
        
		const int						graphicQueueFamilyIndex	= queueManager.getGraphicsQueues()[0].familyIndex;
		const std::unordered_set<int>	queueFamilySet			= generateQueueFamilyIndexSet(queueManager);
		const auto						commandResources		= createCommandResources(context.getDevice(), queueFamilySet);
		const auto						defaultSyncResources	= createSyncResources(context.getDevice());

        window.e_resize.add([&](int width, int height){
            recreateSwapchain(width,height);
        });

        return Core(std::move(context) , window, swapChain, imageViews, commandResources, defaultSyncResources);
    }

    const Context &Core::getContext() const
    {
        return m_Context;
    }

	Core::Core(Context &&context, Window &window , SwapChain swapChain,  std::vector<vk::ImageView> imageViews,
		const CommandResources& commandResources, const SyncResources& syncResources) noexcept :
            m_Context(std::move(context)),
            m_window(window),
            m_swapchain(swapChain),
            m_swapchainImageViews(imageViews),
            m_PassManager{std::make_unique<PassManager>(m_Context.m_Device)},
            m_PipelineManager{std::make_unique<PipelineManager>(m_Context.m_Device)},
            m_DescriptorManager(std::make_unique<DescriptorManager>(m_Context.m_Device)),
			m_BufferManager{std::unique_ptr<BufferManager>(new BufferManager())},
            m_CommandResources(commandResources),
            m_SyncResources(syncResources)
	{
    	m_BufferManager->m_core = this;
    	m_BufferManager->init();
	}

	Core::~Core() noexcept {
		m_Context.getDevice().waitIdle();
		for (auto image : m_swapchainImageViews) {
			m_Context.m_Device.destroyImageView(image);
		}

		destroyCommandResources(m_Context.getDevice(), m_CommandResources);
		destroySyncResources(m_Context.getDevice(), m_SyncResources);
		destroyTemporaryFramebuffers();

		m_Context.m_Device.destroySwapchainKHR(m_swapchain.getSwapchain());
		m_Context.m_Instance.destroySurfaceKHR(m_swapchain.getSurface());
	}

    PipelineHandle Core::createGraphicsPipeline(const PipelineConfig &config)
    {
        const vk::RenderPass &pass = m_PassManager->getVkPass(config.m_PassHandle);
        return m_PipelineManager->createPipeline(config, pass);
    }


    PassHandle Core::createPass(const PassConfig &config)
    {
        return m_PassManager->createPass(config);
    }

	Result Core::acquireSwapchainImage() {
    	uint32_t imageIndex;
    	
		const auto& acquireResult = m_Context.getDevice().acquireNextImageKHR(
			m_swapchain.getSwapchain(), 
			std::numeric_limits<uint64_t>::max(), 
			m_SyncResources.swapchainImageAcquired,
			nullptr, 
			&imageIndex, {}
		);
		
		if (acquireResult != vk::Result::eSuccess) {
			return Result::ERROR;
		}
		
		m_currentSwapchainImageIndex = imageIndex;
		return Result::SUCCESS;
	}

	void Core::destroyTemporaryFramebuffers() {
		for (const vk::Framebuffer f : m_TemporaryFramebuffers) {
			m_Context.getDevice().destroyFramebuffer(f);
		}
		m_TemporaryFramebuffers.clear();
	}

	void Core::beginFrame() {
    	if (acquireSwapchainImage() != Result::SUCCESS) {
    		return;
    	}
		m_window.pollEvents();
		m_Context.getDevice().waitIdle();	// FIMXE: this is a sin against graphics programming, but its getting late - Alex
		destroyTemporaryFramebuffers();
	}

	void Core::renderTriangle(const PassHandle renderpassHandle, const PipelineHandle pipelineHandle, 
		const int width, const int height, const size_t pushConstantSize, const void *pushConstantData) {

		if (m_currentSwapchainImageIndex == std::numeric_limits<uint32_t>::max()) {
			return;
		}

		const vk::RenderPass renderpass = m_PassManager->getVkPass(renderpassHandle);
		const vk::ImageView imageView	= m_swapchainImageViews[m_currentSwapchainImageIndex];
		const vk::Pipeline pipeline		= m_PipelineManager->getVkPipeline(pipelineHandle);
		const vk::Rect2D renderArea(vk::Offset2D(0, 0), vk::Extent2D(width, height));

		const vk::Framebuffer framebuffer = createFramebuffer(m_Context.getDevice(), renderpass, width, height, imageView);
		m_TemporaryFramebuffers.push_back(framebuffer);
<<<<<<< HEAD
		const vk::RenderPassBeginInfo beginInfo(renderpass, framebuffer, renderArea, 1, &clearValues);
		const vk::SubpassContents subpassContents = {};
		m_CommandResources.commandBuffer.beginRenderPass(beginInfo, subpassContents, {});

		const vk::Pipeline pipeline = m_PipelineManager->getVkPipeline(pipelineHandle);
		const vk::PipelineLayout pipelineLayout = m_PipelineManager->getVkPipelineLayout(pipelineHandle);
		m_CommandResources.commandBuffer.bindPipeline(vk::PipelineBindPoint::eGraphics, pipeline, {});
		m_CommandResources.commandBuffer.pushConstants(pipelineLayout, vk::ShaderStageFlagBits::eAll, 0, pushConstantSize, pushConstantData);
		m_CommandResources.commandBuffer.draw(3, 1, 0, 0, {});
		m_CommandResources.commandBuffer.endRenderPass();
=======

		SubmitInfo submitInfo;
		submitInfo.queueType = QueueType::Graphics;
		submitInfo.signalSemaphores = { m_SyncResources.renderFinished };
		submitCommands(submitInfo, [renderpass, renderArea, imageView, framebuffer, pipeline](const vk::CommandBuffer& cmdBuffer) {

			const std::array<float, 4> clearColor = { 0.f, 0.f, 0.f, 1.f };
			const vk::ClearValue clearValues(clearColor);
			
			const vk::RenderPassBeginInfo beginInfo(renderpass, framebuffer, renderArea, 1, &clearValues);
			const vk::SubpassContents subpassContents = {};
			cmdBuffer.beginRenderPass(beginInfo, subpassContents, {});
			
			cmdBuffer.bindPipeline(vk::PipelineBindPoint::eGraphics, pipeline, {});
			cmdBuffer.draw(3, 1, 0, 0, {});
			cmdBuffer.endRenderPass();
		}, nullptr);
>>>>>>> 47938552
	}

	void Core::endFrame() {
		if (m_currentSwapchainImageIndex == std::numeric_limits<uint32_t>::max()) {
			return;
		}
  
		const auto swapchainImages = m_Context.getDevice().getSwapchainImagesKHR(m_swapchain.getSwapchain());
		const vk::Image presentImage = swapchainImages[m_currentSwapchainImageIndex];
		
		const auto& queueManager = m_Context.getQueueManager();
		std::array<vk::Semaphore, 2> waitSemaphores{ 
			m_SyncResources.renderFinished, 
			m_SyncResources.swapchainImageAcquired };

		vk::Result presentResult;
		const vk::SwapchainKHR& swapchain = m_swapchain.getSwapchain();
		const vk::PresentInfoKHR presentInfo(
			waitSemaphores,
			swapchain,
			m_currentSwapchainImageIndex, 
			presentResult);
        queueManager.getPresentQueue().handle.presentKHR(presentInfo);
		if (presentResult != vk::Result::eSuccess) {
			std::cout << "Error: swapchain present failed" << std::endl;
		}
	}

	vk::Format Core::getSwapchainImageFormat() {
		return m_swapchain.getSurfaceFormat().format;
	}

    void Core::recreateSwapchain(int width, int height) {
        /* boilerplate for #34 */
        std::cout << "Resized to : " << width << " , " << height << std::endl;
    }
	
	void Core::submitCommands(const SubmitInfo &submitInfo, const RecordCommandFunction& record, const FinishCommandFunction& finish)
	{
		const vk::Device& device = m_Context.getDevice();

		const vkcv::Queue		queue		= getQueueForSubmit(submitInfo.queueType, m_Context.getQueueManager());
		const vk::CommandPool	cmdPool		= chooseCmdPool(queue, m_CommandResources);
		const vk::CommandBuffer	cmdBuffer	= allocateCommandBuffer(device, cmdPool);

		beginCommandBuffer(cmdBuffer, vk::CommandBufferUsageFlagBits::eOneTimeSubmit);
		record(cmdBuffer);
		cmdBuffer.end();

		const vk::Fence waitFence = createFence(device);
		submitCommandBufferToQueue(queue.handle, cmdBuffer, waitFence, submitInfo.waitSemaphores, submitInfo.signalSemaphores);
		waitForFence(device, waitFence);
		device.destroyFence(waitFence);
		
		device.freeCommandBuffers(cmdPool, cmdBuffer);
		
		if (finish) {
			finish();
		}
	}

    ResourcesHandle Core::createResourceDescription(const std::vector<DescriptorSet> &descriptorSets)
    {
        return m_DescriptorManager->createResourceDescription(descriptorSets);
    }
}<|MERGE_RESOLUTION|>--- conflicted
+++ resolved
@@ -173,40 +173,29 @@
 		const vk::RenderPass renderpass = m_PassManager->getVkPass(renderpassHandle);
 		const vk::ImageView imageView	= m_swapchainImageViews[m_currentSwapchainImageIndex];
 		const vk::Pipeline pipeline		= m_PipelineManager->getVkPipeline(pipelineHandle);
+        const vk::PipelineLayout pipelineLayout = m_PipelineManager->getVkPipelineLayout(pipelineHandle);
 		const vk::Rect2D renderArea(vk::Offset2D(0, 0), vk::Extent2D(width, height));
 
 		const vk::Framebuffer framebuffer = createFramebuffer(m_Context.getDevice(), renderpass, width, height, imageView);
 		m_TemporaryFramebuffers.push_back(framebuffer);
-<<<<<<< HEAD
-		const vk::RenderPassBeginInfo beginInfo(renderpass, framebuffer, renderArea, 1, &clearValues);
-		const vk::SubpassContents subpassContents = {};
-		m_CommandResources.commandBuffer.beginRenderPass(beginInfo, subpassContents, {});
-
-		const vk::Pipeline pipeline = m_PipelineManager->getVkPipeline(pipelineHandle);
-		const vk::PipelineLayout pipelineLayout = m_PipelineManager->getVkPipelineLayout(pipelineHandle);
-		m_CommandResources.commandBuffer.bindPipeline(vk::PipelineBindPoint::eGraphics, pipeline, {});
-		m_CommandResources.commandBuffer.pushConstants(pipelineLayout, vk::ShaderStageFlagBits::eAll, 0, pushConstantSize, pushConstantData);
-		m_CommandResources.commandBuffer.draw(3, 1, 0, 0, {});
-		m_CommandResources.commandBuffer.endRenderPass();
-=======
 
 		SubmitInfo submitInfo;
 		submitInfo.queueType = QueueType::Graphics;
 		submitInfo.signalSemaphores = { m_SyncResources.renderFinished };
-		submitCommands(submitInfo, [renderpass, renderArea, imageView, framebuffer, pipeline](const vk::CommandBuffer& cmdBuffer) {
+		submitCommands(submitInfo, [renderpass, renderArea, imageView, framebuffer, pipeline, pipelineLayout, pushConstantSize, pushConstantData](const vk::CommandBuffer& cmdBuffer) {
 
 			const std::array<float, 4> clearColor = { 0.f, 0.f, 0.f, 1.f };
 			const vk::ClearValue clearValues(clearColor);
-			
+
 			const vk::RenderPassBeginInfo beginInfo(renderpass, framebuffer, renderArea, 1, &clearValues);
 			const vk::SubpassContents subpassContents = {};
 			cmdBuffer.beginRenderPass(beginInfo, subpassContents, {});
-			
+
 			cmdBuffer.bindPipeline(vk::PipelineBindPoint::eGraphics, pipeline, {});
+            cmdBuffer.pushConstants(pipelineLayout, vk::ShaderStageFlagBits::eAll, 0, pushConstantSize, pushConstantData);
 			cmdBuffer.draw(3, 1, 0, 0, {});
 			cmdBuffer.endRenderPass();
 		}, nullptr);
->>>>>>> 47938552
 	}
 
 	void Core::endFrame() {
