--- conflicted
+++ resolved
@@ -9,11 +9,8 @@
 #include "vkcv/Core.hpp"
 #include "PassManager.hpp"
 #include "PipelineManager.hpp"
-<<<<<<< HEAD
+#include "vkcv/BufferManager.hpp"
 #include "DescriptorManager.hpp"
-=======
-#include "vkcv/BufferManager.hpp"
->>>>>>> f4ec5e9e
 #include "Surface.hpp"
 #include "ImageLayoutTransitions.hpp"
 #include "Framebuffer.hpp"
@@ -206,15 +203,9 @@
 		const vk::Image presentImage = swapchainImages[m_currentSwapchainImageIndex];
 		
 		const auto& queueManager = m_Context.getQueueManager();
-<<<<<<< HEAD
-		
-		const vk::SubmitInfo submitInfo(0, nullptr, 0, 1, &(m_CommandResources.commandBuffer), 1, &m_SyncResources.renderFinished);
-		queueManager.getGraphicsQueues()[0].handle.submit({submitInfo}, nullptr);
-=======
 		std::array<vk::Semaphore, 2> waitSemaphores{ 
 			m_SyncResources.renderFinished, 
 			m_SyncResources.swapchainImageAcquired };
->>>>>>> f4ec5e9e
 
 		vk::Result presentResult;
 		const vk::SwapchainKHR& swapchain = m_swapchain.getSwapchain();
@@ -233,7 +224,36 @@
 		return m_swapchain.getSurfaceFormat().format;
 	}
 
-<<<<<<< HEAD
+    void Core::recreateSwapchain(int width, int height) {
+        /* boilerplate for #34 */
+        std::cout << "Resized to : " << width << " , " << height << std::endl;
+    }
+	
+	void Core::submitCommands(const SubmitInfo &submitInfo, const RecordCommandFunction& record, const FinishCommandFunction& finish)
+	{
+		const vk::Device& device = m_Context.getDevice();
+
+		const vkcv::Queue		queue		= getQueueForSubmit(submitInfo.queueType, m_Context.getQueueManager());
+		const vk::CommandPool	cmdPool		= chooseCmdPool(queue, m_CommandResources);
+		const vk::CommandBuffer	cmdBuffer	= allocateCommandBuffer(device, cmdPool);
+
+		beginCommandBuffer(cmdBuffer, vk::CommandBufferUsageFlagBits::eOneTimeSubmit);
+		record(cmdBuffer);
+		cmdBuffer.end();
+
+		const vk::Fence waitFence = createFence(device);
+		submitCommandBufferToQueue(queue.handle, cmdBuffer, waitFence, submitInfo.waitSemaphores, submitInfo.signalSemaphores);
+		waitForFence(device, waitFence);
+		device.destroyFence(waitFence);
+		
+		device.freeCommandBuffers(cmdPool, cmdBuffer);
+		
+		if (finish) {
+			finish();
+		}
+	}
+
+
     ResourcesHandle Core::createResourceDescription(const std::vector<DescriptorSet> &descriptorSets)
     {
         // TODO:
@@ -242,34 +262,4 @@
 		DescriptorManager descriptorManager = DescriptorManager(m_Context.getDevice());
         return descriptorManager.createResourceDescription(descriptorSets);
     }
-=======
-    void Core::recreateSwapchain(int width, int height) {
-        /* boilerplate for #34 */
-        std::cout << "Resized to : " << width << " , " << height << std::endl;
-    }
-	
-	void Core::submitCommands(const SubmitInfo &submitInfo, const RecordCommandFunction& record, const FinishCommandFunction& finish)
-	{
-		const vk::Device& device = m_Context.getDevice();
-
-		const vkcv::Queue		queue		= getQueueForSubmit(submitInfo.queueType, m_Context.getQueueManager());
-		const vk::CommandPool	cmdPool		= chooseCmdPool(queue, m_CommandResources);
-		const vk::CommandBuffer	cmdBuffer	= allocateCommandBuffer(device, cmdPool);
-
-		beginCommandBuffer(cmdBuffer, vk::CommandBufferUsageFlagBits::eOneTimeSubmit);
-		record(cmdBuffer);
-		cmdBuffer.end();
-
-		const vk::Fence waitFence = createFence(device);
-		submitCommandBufferToQueue(queue.handle, cmdBuffer, waitFence, submitInfo.waitSemaphores, submitInfo.signalSemaphores);
-		waitForFence(device, waitFence);
-		device.destroyFence(waitFence);
-		
-		device.freeCommandBuffers(cmdPool, cmdBuffer);
-		
-		if (finish) {
-			finish();
-		}
-	}
->>>>>>> f4ec5e9e
 }