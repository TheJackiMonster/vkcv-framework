--- conflicted
+++ resolved
@@ -142,15 +142,9 @@
 	}
 
 	void Core::renderMesh(
-<<<<<<< HEAD
 		const PassHandle						renderpassHandle, 
 		const PipelineHandle					pipelineHandle, 
 		const size_t							pushConstantSize, 
-=======
-		const PassHandle						&renderpassHandle,
-		const PipelineHandle					&pipelineHandle,
-		const size_t							pushConstantSize,
->>>>>>> c5ea5767
 		const void								*pushConstantData,
 		const std::vector<VertexBufferBinding>& vertexBufferBindings, 
 		const BufferHandle						&indexBuffer,
@@ -162,19 +156,15 @@
 		if (m_currentSwapchainImageIndex == std::numeric_limits<uint32_t>::max()) {
 			return;
 		}
-		
-		const vk::Extent2D& extent = m_swapchain.getExtent();
-		
-		const uint32_t width = extent.width;
-		const uint32_t height = extent.height;
 
 		uint32_t width;
 		uint32_t height;
 		if (renderTargets.size() > 0) {
 			const vkcv::ImageHandle firstImage = renderTargets[0];
 			if (firstImage.isSwapchainImage()) {
-				width = m_window.getWidth();
-				height = m_window.getHeight();
+				const auto& swapchainExtent = m_swapchain.getExtent();
+				width = swapchainExtent.width;
+				height = swapchainExtent.height;
 			}
 			else {
 				width = m_ImageManager->getImageWidth(firstImage);
@@ -191,8 +181,7 @@
 		const PassConfig passConfig = m_PassManager->getPassConfig(renderpassHandle);
 
 		const vk::Pipeline pipeline		= m_PipelineManager->getVkPipeline(pipelineHandle);
-        const vk::PipelineLayout pipelineLayout = m_PipelineManager->getVkPipelineLayout(pipelineHandle);
-        const vkcv::PipelineConfig pipelineConfig = m_PipelineManager->getPipelineConfig(pipelineHandle);
+		const vk::PipelineLayout pipelineLayout = m_PipelineManager->getVkPipelineLayout(pipelineHandle);
 		const vk::Rect2D renderArea(vk::Offset2D(0, 0), vk::Extent2D(width, height));
 		const vk::Buffer vulkanIndexBuffer	= m_BufferManager->getBuffer(indexBuffer);
 
@@ -209,27 +198,16 @@
 			}
 			attachmentsViews.push_back(targetHandle);
 		}
-<<<<<<< HEAD
-
-		const vk::Framebuffer framebuffer = createFramebuffer(
-			m_Context.getDevice(),
-			renderpass,
-			width,
-			height,
-			attachmentsViews
-		);
-		
-		m_TemporaryFramebuffers.push_back(framebuffer);
-=======
 		
 		vk::Framebuffer framebuffer = nullptr;
-        const vk::FramebufferCreateInfo createInfo({},
-                                                   renderpass,
-                                                   static_cast<uint32_t>(attachments.size()),
-                                                   attachments.data(),
-                                                   width,
-                                                   height,
-                                                   1);
+        const vk::FramebufferCreateInfo createInfo(
+            {},
+            renderpass,
+            static_cast<uint32_t>(attachmentsViews.size()),
+            attachmentsViews.data(),
+            width,
+            height,
+            1);
         if(m_Context.m_Device.createFramebuffer(&createInfo, nullptr, &framebuffer) != vk::Result::eSuccess)
         {
             std::cout << "FAILED TO CREATE TEMPORARY FRAMEBUFFER!" << std::endl;
@@ -237,11 +215,10 @@
         }
 
         vk::Viewport dynamicViewport(0.0f, 0.0f,
-                                     static_cast<float>(width), static_cast<float>(height),
-                                     0.0f, 1.0f);
+            static_cast<float>(width), static_cast<float>(height),
+            0.0f, 1.0f);
 
         vk::Rect2D dynamicScissor({0, 0}, {width, height});
->>>>>>> c5ea5767
 
 		auto &bufferManager = m_BufferManager;
 
@@ -275,7 +252,8 @@
 
             cmdBuffer.bindPipeline(vk::PipelineBindPoint::eGraphics, pipeline, {});
 
-            if(pipelineConfig.m_Height == UINT32_MAX && pipelineConfig.m_Width == UINT32_MAX)
+            const PipelineConfig &pipeConfig = m_PipelineManager->getPipelineConfig(pipelineHandle);
+            if(pipeConfig.m_UseDynamicViewport)
             {
                 cmdBuffer.setViewport(0, 1, &dynamicViewport);
                 cmdBuffer.setScissor(0, 1, &dynamicScissor);
@@ -325,7 +303,7 @@
 			swapchain,
 			m_currentSwapchainImageIndex, 
 			presentResult);
-        queueManager.getPresentQueue().handle.presentKHR(presentInfo);
+			queueManager.getPresentQueue().handle.presentKHR(presentInfo);
 		if (presentResult != vk::Result::eSuccess) {
 			std::cout << "Error: swapchain present failed" << std::endl;
 		}
