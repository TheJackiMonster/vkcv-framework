/**
 * @authors Artur Wasmut
 * @file src/vkcv/Core.cpp
 * @brief Handling of global states regarding dependencies
 */

#include <GLFW/glfw3.h>

#include "vkcv/Core.hpp"
#include "PassManager.hpp"
#include "PipelineManager.hpp"
#include "vkcv/BufferManager.hpp"
#include "SamplerManager.hpp"
#include "ImageManager.hpp"
#include "DescriptorManager.hpp"
#include "vkcv/WindowManager.hpp"
#include "ImageLayoutTransitions.hpp"
#include "vkcv/CommandStreamManager.hpp"
#include <cmath>
#include "vkcv/Logger.hpp"

namespace vkcv
{
    Core Core::create(const char *applicationName,
                      uint32_t applicationVersion,
                      const std::vector<vk::QueueFlagBits>& queueFlags,
					  const Features& features,
                      const std::vector<const char *>& instanceExtensions)
    {
        Context context = Context::create(
        		applicationName, applicationVersion,
        		queueFlags,
				features,
        		instanceExtensions
		);

        const auto& queueManager = context.getQueueManager();
        
		const std::unordered_set<int>	queueFamilySet			= generateQueueFamilyIndexSet(queueManager);
		const auto						commandResources		= createCommandResources(context.getDevice(), queueFamilySet);
		const auto						defaultSyncResources	= createSyncResources(context.getDevice());

        return Core(std::move(context) , commandResources, defaultSyncResources);
    }

    const Context &Core::getContext() const
    {
        return m_Context;
    }
    
    const Swapchain& Core::getSwapchain() const {
    	return m_SwapchainManager->getSwapchain(m_swapchainHandle);
    }

    Core::Core(Context &&context, const CommandResources& commandResources, const SyncResources& syncResources) noexcept :
            m_Context(std::move(context)),
            m_PassManager{std::make_unique<PassManager>(m_Context.m_Device)},
            m_PipelineManager{std::make_unique<PipelineManager>(m_Context.m_Device)},
            m_DescriptorManager(std::make_unique<DescriptorManager>(m_Context.m_Device)),
			m_WindowManager(std::make_unique<WindowManager>()),
			m_SwapchainManager(std::make_unique<SwapchainManager>()),
            m_BufferManager{std::unique_ptr<BufferManager>(new BufferManager())},
            m_SamplerManager(std::unique_ptr<SamplerManager>(new SamplerManager(m_Context.m_Device))),
            m_ImageManager{std::unique_ptr<ImageManager>(new ImageManager(*m_BufferManager))},
            m_CommandStreamManager{std::unique_ptr<CommandStreamManager>(new CommandStreamManager)},
            m_CommandResources(commandResources),
            m_SyncResources(syncResources)
	{
		m_BufferManager->m_core = this;
		m_BufferManager->init();
		m_CommandStreamManager->init(this);
		m_SwapchainManager->m_context = &m_Context;
		m_ImageManager->m_core = this;

		m_windowHandle = m_WindowManager->createWindow(*m_SwapchainManager ,"First Mesh", 800, 600, false);
		m_swapchainHandle = m_SwapchainManager->createSwapchain(m_WindowManager->getWindow(m_windowHandle));
		setSwapchainImages( m_swapchainHandle );
	}

	Core::~Core() noexcept {
		m_WindowManager->getWindow(m_windowHandle).e_resize.remove(e_resizeHandle);
    	
		m_Context.getDevice().waitIdle();

		destroyCommandResources(m_Context.getDevice(), m_CommandResources);
		destroySyncResources(m_Context.getDevice(), m_SyncResources);
	}

    PipelineHandle Core::createGraphicsPipeline(const PipelineConfig &config)
    {
        return m_PipelineManager->createPipeline(config, *m_PassManager);
    }

    PipelineHandle Core::createComputePipeline(
        const ShaderProgram &shaderProgram, 
        const std::vector<vk::DescriptorSetLayout>& descriptorSetLayouts)
    {
        return m_PipelineManager->createComputePipeline(shaderProgram, descriptorSetLayouts);
    }

    PassHandle Core::createPass(const PassConfig &config)
    {
        return m_PassManager->createPass(config);
    }

	Result Core::acquireSwapchainImage() {
    	uint32_t imageIndex;
    	vk::Result result;
    	
		try {
			result = m_Context.getDevice().acquireNextImageKHR(
					m_SwapchainManager->getSwapchain(m_swapchainHandle).getSwapchain(),
					std::numeric_limits<uint64_t>::max(),
					m_SyncResources.swapchainImageAcquired,
					nullptr,
					&imageIndex, {}
			);
		} catch (const vk::OutOfDateKHRError& e) {
			result = vk::Result::eErrorOutOfDateKHR;
		} catch (const vk::DeviceLostError& e) {
			result = vk::Result::eErrorDeviceLost;
		}
		
		if ((result != vk::Result::eSuccess) &&
			(result != vk::Result::eSuboptimalKHR)) {
			vkcv_log(LogLevel::ERROR, "%s", vk::to_string(result).c_str());
			return Result::ERROR;
		} else
		if (result == vk::Result::eSuboptimalKHR) {
			vkcv_log(LogLevel::WARNING, "Acquired image is suboptimal");
			m_SwapchainManager->getSwapchain(m_swapchainHandle).signalSwapchainRecreation();
		}
		
		m_currentSwapchainImageIndex = imageIndex;
		return Result::SUCCESS;
	}

	bool Core::beginFrame(uint32_t& width, uint32_t& height) {
		if (m_SwapchainManager->getSwapchain(m_swapchainHandle).shouldUpdateSwapchain()) {
			m_Context.getDevice().waitIdle();

			m_SwapchainManager->getSwapchain(m_swapchainHandle).updateSwapchain(m_Context, m_WindowManager->getWindow(m_windowHandle));
			
			if (!m_SwapchainManager->getSwapchain(m_swapchainHandle).getSwapchain()) {
				return false;
			}

			setSwapchainImages(m_swapchainHandle);
		}
		
		const auto& extent = m_SwapchainManager->getSwapchain(m_swapchainHandle).getExtent();
		
		width = extent.width;
		height = extent.height;
		
		if ((width < MIN_SWAPCHAIN_SIZE) || (height < MIN_SWAPCHAIN_SIZE)) {
			return false;
		}
		
    	if (acquireSwapchainImage() != Result::SUCCESS) {
			vkcv_log(LogLevel::ERROR, "Acquire failed");
    		
    		m_currentSwapchainImageIndex = std::numeric_limits<uint32_t>::max();
    	}
		
		m_Context.getDevice().waitIdle(); // TODO: this is a sin against graphics programming, but its getting late - Alex
		
		m_ImageManager->setCurrentSwapchainImageIndex(m_currentSwapchainImageIndex);

		return (m_currentSwapchainImageIndex != std::numeric_limits<uint32_t>::max());
	}

	std::array<uint32_t, 2> getWidthHeightFromRenderTargets(
		const std::vector<ImageHandle>& renderTargets,
		const Swapchain& swapchain,
		const ImageManager& imageManager) {

		std::array<uint32_t, 2> widthHeight;

		if (renderTargets.size() > 0) {
			const vkcv::ImageHandle firstImage = renderTargets[0];
			if (firstImage.isSwapchainImage()) {
				const auto& swapchainExtent = swapchain.getExtent();
				widthHeight[0] = swapchainExtent.width;
				widthHeight[1] = swapchainExtent.height;
			}
			else {
				widthHeight[0] = imageManager.getImageWidth(firstImage);
				widthHeight[1] = imageManager.getImageHeight(firstImage);
			}
		}
		else {
			widthHeight[0] = 1;
			widthHeight[1] = 1;
		}
		// TODO: validate that width/height match for all attachments
		return widthHeight;
	}

	vk::Framebuffer createFramebuffer(
		const std::vector<ImageHandle>& renderTargets,
		const ImageManager&             imageManager,
		const Swapchain&                swapchain,
		vk::RenderPass                  renderpass,
		vk::Device                      device) {

		std::vector<vk::ImageView> attachmentsViews;
		for (const ImageHandle& handle : renderTargets) {
			attachmentsViews.push_back(imageManager.getVulkanImageView(handle));
		}

		const std::array<uint32_t, 2> widthHeight = getWidthHeightFromRenderTargets(renderTargets, swapchain, imageManager);

		const vk::FramebufferCreateInfo createInfo(
			{},
			renderpass,
			static_cast<uint32_t>(attachmentsViews.size()),
			attachmentsViews.data(),
			widthHeight[0],
			widthHeight[1],
			1);

		return device.createFramebuffer(createInfo);
	}

	void transitionRendertargetsToAttachmentLayout(
		const std::vector<ImageHandle>& renderTargets,
		ImageManager&                   imageManager,
		const vk::CommandBuffer         cmdBuffer) {

		for (const ImageHandle& handle : renderTargets) {
			const bool isDepthImage = isDepthFormat(imageManager.getImageFormat(handle));
			const vk::ImageLayout targetLayout =
				isDepthImage ? vk::ImageLayout::eDepthStencilAttachmentOptimal : vk::ImageLayout::eColorAttachmentOptimal;
			imageManager.recordImageLayoutTransition(handle, targetLayout, cmdBuffer);
		}
	}

	std::vector<vk::ClearValue> createAttachmentClearValues(const std::vector<AttachmentDescription>& attachments) {
		std::vector<vk::ClearValue> clearValues;
		for (const auto& attachment : attachments) {
			if (attachment.load_operation == AttachmentOperation::CLEAR) {
				float clear = 0.0f;

				if (isDepthFormat(attachment.format)) {
					clear = 1.0f;
				}

				clearValues.emplace_back(std::array<float, 4>{
					clear,
						clear,
						clear,
						1.f
				});
			}
		}
		return clearValues;
	}

	void recordDynamicViewport(vk::CommandBuffer cmdBuffer, uint32_t width, uint32_t height) {
		vk::Viewport dynamicViewport(
			0.0f, 0.0f,
			static_cast<float>(width), static_cast<float>(height),
			0.0f, 1.0f
		);

		vk::Rect2D dynamicScissor({ 0, 0 }, { width, height });

		cmdBuffer.setViewport(0, 1, &dynamicViewport);
		cmdBuffer.setScissor(0, 1, &dynamicScissor);
	}

	void Core::recordDrawcallsToCmdStream(
		const CommandStreamHandle&      cmdStreamHandle,
		const PassHandle&               renderpassHandle,
		const PipelineHandle            pipelineHandle, 
        const PushConstants             &pushConstantData,
        const std::vector<DrawcallInfo> &drawcalls,
		const std::vector<ImageHandle>  &renderTargets) {

		if (m_currentSwapchainImageIndex == std::numeric_limits<uint32_t>::max()) {
			return;
		}

		const std::array<uint32_t, 2> widthHeight = getWidthHeightFromRenderTargets(renderTargets, m_SwapchainManager->getSwapchain(m_swapchainHandle), *m_ImageManager);
		const auto width  = widthHeight[0];
		const auto height = widthHeight[1];

		const vk::RenderPass        renderpass      = m_PassManager->getVkPass(renderpassHandle);
		const PassConfig            passConfig      = m_PassManager->getPassConfig(renderpassHandle);

		const vk::Pipeline          pipeline        = m_PipelineManager->getVkPipeline(pipelineHandle);
		const vk::PipelineLayout    pipelineLayout  = m_PipelineManager->getVkPipelineLayout(pipelineHandle);
		const vk::Rect2D            renderArea(vk::Offset2D(0, 0), vk::Extent2D(width, height));

		vk::CommandBuffer cmdBuffer = m_CommandStreamManager->getStreamCommandBuffer(cmdStreamHandle);
		transitionRendertargetsToAttachmentLayout(renderTargets, *m_ImageManager, cmdBuffer);

		const vk::Framebuffer framebuffer = createFramebuffer(renderTargets, *m_ImageManager, m_SwapchainManager->getSwapchain(m_swapchainHandle), renderpass, m_Context.m_Device);

		if (!framebuffer) {
			vkcv_log(LogLevel::ERROR, "Failed to create temporary framebuffer");
			return;
		}

		SubmitInfo submitInfo;
		submitInfo.queueType = QueueType::Graphics;
		submitInfo.signalSemaphores = { m_SyncResources.renderFinished };

		auto submitFunction = [&](const vk::CommandBuffer& cmdBuffer) {
			const std::vector<vk::ClearValue> clearValues = createAttachmentClearValues(passConfig.attachments);

			const vk::RenderPassBeginInfo beginInfo(renderpass, framebuffer, renderArea, clearValues.size(), clearValues.data());
			cmdBuffer.beginRenderPass(beginInfo, {}, {});

			cmdBuffer.bindPipeline(vk::PipelineBindPoint::eGraphics, pipeline, {});

			const PipelineConfig &pipeConfig = m_PipelineManager->getPipelineConfig(pipelineHandle);
			if (pipeConfig.m_UseDynamicViewport) {
				recordDynamicViewport(cmdBuffer, width, height);
			}

			for (size_t i = 0; i < drawcalls.size(); i++) {
				recordDrawcall(drawcalls[i], cmdBuffer, pipelineLayout, pushConstantData, i);
			}

			cmdBuffer.endRenderPass();
		};

		auto finishFunction = [framebuffer, this]()
		{
			m_Context.m_Device.destroy(framebuffer);
		};

		recordCommandsToStream(cmdStreamHandle, submitFunction, finishFunction);
	}

	void Core::recordMeshShaderDrawcalls(
		const CommandStreamHandle&                          cmdStreamHandle,
		const PassHandle&                                   renderpassHandle,
		const PipelineHandle                                pipelineHandle,
		const PushConstants&                                pushConstantData,
		const std::vector<MeshShaderDrawcall>&              drawcalls,
		const std::vector<ImageHandle>&                     renderTargets) {

		if (m_currentSwapchainImageIndex == std::numeric_limits<uint32_t>::max()) {
			return;
		}

		const std::array<uint32_t, 2> widthHeight = getWidthHeightFromRenderTargets(renderTargets, m_SwapchainManager->getSwapchain(m_swapchainHandle), *m_ImageManager);
		const auto width  = widthHeight[0];
		const auto height = widthHeight[1];

		const vk::RenderPass        renderpass = m_PassManager->getVkPass(renderpassHandle);
		const PassConfig            passConfig = m_PassManager->getPassConfig(renderpassHandle);

		const vk::Pipeline          pipeline = m_PipelineManager->getVkPipeline(pipelineHandle);
		const vk::PipelineLayout    pipelineLayout = m_PipelineManager->getVkPipelineLayout(pipelineHandle);
		const vk::Rect2D            renderArea(vk::Offset2D(0, 0), vk::Extent2D(width, height));

		vk::CommandBuffer cmdBuffer = m_CommandStreamManager->getStreamCommandBuffer(cmdStreamHandle);
		transitionRendertargetsToAttachmentLayout(renderTargets, *m_ImageManager, cmdBuffer);

		const vk::Framebuffer framebuffer = createFramebuffer(renderTargets, *m_ImageManager, m_SwapchainManager->getSwapchain(m_swapchainHandle), renderpass, m_Context.m_Device);

		if (!framebuffer) {
			vkcv_log(LogLevel::ERROR, "Failed to create temporary framebuffer");
			return;
		}

		SubmitInfo submitInfo;
		submitInfo.queueType = QueueType::Graphics;
		submitInfo.signalSemaphores = { m_SyncResources.renderFinished };

		auto submitFunction = [&](const vk::CommandBuffer& cmdBuffer) {
			const std::vector<vk::ClearValue> clearValues = createAttachmentClearValues(passConfig.attachments);

			const vk::RenderPassBeginInfo beginInfo(renderpass, framebuffer, renderArea, clearValues.size(), clearValues.data());
			cmdBuffer.beginRenderPass(beginInfo, {}, {});

			cmdBuffer.bindPipeline(vk::PipelineBindPoint::eGraphics, pipeline, {});

			const PipelineConfig& pipeConfig = m_PipelineManager->getPipelineConfig(pipelineHandle);
			if (pipeConfig.m_UseDynamicViewport) {
				recordDynamicViewport(cmdBuffer, width, height);
			}

			for (size_t i = 0; i < drawcalls.size(); i++) {
                const uint32_t pushConstantOffset = i * pushConstantData.getSizePerDrawcall();
                recordMeshShaderDrawcall(
                    cmdBuffer,
                    pipelineLayout,
                    pushConstantData,
                    pushConstantOffset,
                    drawcalls[i],
                    0
				);
			}

			cmdBuffer.endRenderPass();
		};

		auto finishFunction = [framebuffer, this]() {
			m_Context.m_Device.destroy(framebuffer);
		};

		recordCommandsToStream(cmdStreamHandle, submitFunction, finishFunction);
	}

	void Core::recordComputeDispatchToCmdStream(
		CommandStreamHandle cmdStreamHandle,
		PipelineHandle computePipeline,
		const uint32_t dispatchCount[3],
		const std::vector<DescriptorSetUsage>& descriptorSetUsages,
		const PushConstants& pushConstants) {

		auto submitFunction = [&](const vk::CommandBuffer& cmdBuffer) {

			const auto pipelineLayout = m_PipelineManager->getVkPipelineLayout(computePipeline);

			cmdBuffer.bindPipeline(vk::PipelineBindPoint::eCompute, m_PipelineManager->getVkPipeline(computePipeline));
			for (const auto& usage : descriptorSetUsages) {
				cmdBuffer.bindDescriptorSets(
					vk::PipelineBindPoint::eCompute,
					pipelineLayout,
					usage.setLocation,
					{ usage.vulkanHandle },
					usage.dynamicOffsets
				);
			}
			if (pushConstants.getSizePerDrawcall() > 0) {
				cmdBuffer.pushConstants(
					pipelineLayout,
					vk::ShaderStageFlagBits::eCompute,
					0,
					pushConstants.getSizePerDrawcall(),
					pushConstants.getData());
			}
			cmdBuffer.dispatch(dispatchCount[0], dispatchCount[1], dispatchCount[2]);
		};

		recordCommandsToStream(cmdStreamHandle, submitFunction, nullptr);
	}
	
	void Core::recordBeginDebugLabel(const CommandStreamHandle &cmdStream,
									 const std::string& label,
									 const std::array<float, 4>& color) {
#ifndef NDEBUG
		static PFN_vkCmdBeginDebugUtilsLabelEXT beginDebugLabel = reinterpret_cast<PFN_vkCmdBeginDebugUtilsLabelEXT>(
				m_Context.getDevice().getProcAddr("vkCmdBeginDebugUtilsLabelEXT")
		);
		
		if (!beginDebugLabel) {
			return;
		}
		
		auto submitFunction = [&](const vk::CommandBuffer& cmdBuffer) {
			const vk::DebugUtilsLabelEXT debug (
					label.c_str(),
					color
			);
			
			beginDebugLabel(cmdBuffer, &(static_cast<const VkDebugUtilsLabelEXT&>(debug)));
		};

		recordCommandsToStream(cmdStream, submitFunction, nullptr);
#endif
	}
	
	void Core::recordEndDebugLabel(const CommandStreamHandle &cmdStream) {
#ifndef NDEBUG
		static PFN_vkCmdEndDebugUtilsLabelEXT endDebugLabel = reinterpret_cast<PFN_vkCmdEndDebugUtilsLabelEXT>(
				m_Context.getDevice().getProcAddr("vkCmdEndDebugUtilsLabelEXT")
		);
		
		if (!endDebugLabel) {
			return;
		}
		
		auto submitFunction = [&](const vk::CommandBuffer& cmdBuffer) {
			endDebugLabel(cmdBuffer);
		};

		recordCommandsToStream(cmdStream, submitFunction, nullptr);
#endif
	}
	
	void Core::recordComputeIndirectDispatchToCmdStream(
		const CommandStreamHandle               cmdStream,
		const PipelineHandle                    computePipeline,
		const vkcv::BufferHandle                buffer,
		const size_t                            bufferArgOffset,
		const std::vector<DescriptorSetUsage>&  descriptorSetUsages,
		const PushConstants&                    pushConstants) {

		auto submitFunction = [&](const vk::CommandBuffer& cmdBuffer) {

			const auto pipelineLayout = m_PipelineManager->getVkPipelineLayout(computePipeline);

			cmdBuffer.bindPipeline(vk::PipelineBindPoint::eCompute, m_PipelineManager->getVkPipeline(computePipeline));
			for (const auto& usage : descriptorSetUsages) {
				cmdBuffer.bindDescriptorSets(
					vk::PipelineBindPoint::eCompute,
					pipelineLayout,
					usage.setLocation,
					{ usage.vulkanHandle },
					usage.dynamicOffsets
				);
			}
			if (pushConstants.getSizePerDrawcall() > 0) {
				cmdBuffer.pushConstants(
					pipelineLayout,
					vk::ShaderStageFlagBits::eCompute,
					0,
					pushConstants.getSizePerDrawcall(),
					pushConstants.getData());
			}
			cmdBuffer.dispatchIndirect(m_BufferManager->getBuffer(buffer), bufferArgOffset);
		};

		recordCommandsToStream(cmdStream, submitFunction, nullptr);
	}

	void Core::endFrame() {
		if (m_currentSwapchainImageIndex == std::numeric_limits<uint32_t>::max()) {
			return;
		}
  
		const auto swapchainImages = m_Context.getDevice().getSwapchainImagesKHR(m_SwapchainManager->getSwapchain(m_swapchainHandle).getSwapchain());

		const auto& queueManager = m_Context.getQueueManager();
		std::array<vk::Semaphore, 2> waitSemaphores{
			m_SyncResources.renderFinished,
			m_SyncResources.swapchainImageAcquired
		};

		const vk::SwapchainKHR& swapchain = m_SwapchainManager->getSwapchain(m_swapchainHandle).getSwapchain();
		const vk::PresentInfoKHR presentInfo(
			waitSemaphores,
			swapchain,
			m_currentSwapchainImageIndex
		);
		
		vk::Result result;
		
		try {
			result = queueManager.getPresentQueue().handle.presentKHR(presentInfo);
		} catch (const vk::OutOfDateKHRError& e) {
			result = vk::Result::eErrorOutOfDateKHR;
		} catch (const vk::DeviceLostError& e) {
			result = vk::Result::eErrorDeviceLost;
		}
		
		if ((result != vk::Result::eSuccess) &&
			(result != vk::Result::eSuboptimalKHR)) {
			vkcv_log(LogLevel::ERROR, "Swapchain presentation failed (%s)", vk::to_string(result).c_str());
		} else
		if (result == vk::Result::eSuboptimalKHR) {
			vkcv_log(LogLevel::WARNING, "Swapchain presentation is suboptimal");
			m_SwapchainManager->signalRecreation(m_swapchainHandle);
		}
	}
	
	void Core::recordAndSubmitCommandsImmediate(
		const SubmitInfo &submitInfo, 
		const RecordCommandFunction &record, 
		const FinishCommandFunction &finish)
	{
		const vk::Device& device = m_Context.getDevice();

		const vkcv::Queue		queue		= getQueueForSubmit(submitInfo.queueType, m_Context.getQueueManager());
		const vk::CommandPool	cmdPool		= chooseCmdPool(queue, m_CommandResources);
		const vk::CommandBuffer	cmdBuffer	= allocateCommandBuffer(device, cmdPool);

		beginCommandBuffer(cmdBuffer, vk::CommandBufferUsageFlagBits::eOneTimeSubmit);
		record(cmdBuffer);
		cmdBuffer.end();
		
		vk::Fence waitFence = createFence(device);

		submitCommandBufferToQueue(queue.handle, cmdBuffer, waitFence, submitInfo.waitSemaphores, submitInfo.signalSemaphores);
		waitForFence(device, waitFence);
		
		device.destroyFence(waitFence);
		
		device.freeCommandBuffers(cmdPool, cmdBuffer);
		
		if (finish) {
			finish();
		}
	}

	CommandStreamHandle Core::createCommandStream(QueueType queueType) {
		const vkcv::Queue       queue   = getQueueForSubmit(queueType, m_Context.getQueueManager());
		const vk::CommandPool   cmdPool = chooseCmdPool(queue, m_CommandResources);

		return m_CommandStreamManager->createCommandStream(queue.handle, cmdPool);
	}

    void Core::recordCommandsToStream(
		const CommandStreamHandle   cmdStreamHandle,
		const RecordCommandFunction &record, 
		const FinishCommandFunction &finish) {

		m_CommandStreamManager->recordCommandsToStream(cmdStreamHandle, record);
		if (finish) {
			m_CommandStreamManager->addFinishCallbackToStream(cmdStreamHandle, finish);
		}
	}

	void Core::submitCommandStream(const CommandStreamHandle& handle) {
		std::vector<vk::Semaphore> waitSemaphores;
		// FIXME: add proper user controllable sync
		std::vector<vk::Semaphore> signalSemaphores = { m_SyncResources.renderFinished };
		m_CommandStreamManager->submitCommandStreamSynchronous(handle, waitSemaphores, signalSemaphores);
	}

	SamplerHandle Core::createSampler(SamplerFilterType magFilter, SamplerFilterType minFilter,
									  SamplerMipmapMode mipmapMode, SamplerAddressMode addressMode,
									  float mipLodBias) {
		return m_SamplerManager->createSampler(magFilter, minFilter, mipmapMode, addressMode, mipLodBias);
	}

	Image Core::createImage(
		vk::Format      format,
		uint32_t        width,
		uint32_t        height,
		uint32_t        depth,
		bool            createMipChain,
		bool            supportStorage,
		bool            supportColorAttachment,
		Multisampling   multisampling)
	{

		uint32_t mipCount = 1;
		if (createMipChain) {
			mipCount = 1 + (uint32_t)std::floor(std::log2(std::max(width, std::max(height, depth))));
		}

		return Image::create(
			m_ImageManager.get(), 
			format,
			width,
			height,
			depth,
			mipCount,
			supportStorage,
			supportColorAttachment,
			multisampling);
	}

	WindowHandle Core::createWindow(
			const char *applicationName,
			uint32_t windowWidth,
			uint32_t windowHeight,
			bool resizeable) {
		return m_WindowManager->createWindow(*m_SwapchainManager ,applicationName, windowWidth, windowHeight, resizeable);
	}

	Window& Core::getWindow() {
		return m_WindowManager->getWindow(m_windowHandle);
	}

	uint32_t Core::getImageWidth(const ImageHandle& image)
	{
		return m_ImageManager->getImageWidth(image);
	}

	uint32_t Core::getImageHeight(const ImageHandle& image)
	{
		return m_ImageManager->getImageHeight(image);
	}
	
	vk::Format Core::getImageFormat(const ImageHandle& image) {
		return m_ImageManager->getImageFormat(image);
	}

	Swapchain Core::getSwapchainOfCurrentWindow() {
		SwapchainHandle swapchainHandle = m_WindowManager->getFocusedWindow().getSwapchainHandle();
		return m_SwapchainManager->getSwapchain(swapchainHandle);
	}

	Swapchain Core::getSwapchainOfHandle(const SwapchainHandle handle) {
		return m_SwapchainManager->getSwapchain(handle);
	}

    DescriptorSetHandle Core::createDescriptorSet(const std::vector<DescriptorBinding>& bindings)
    {
        return m_DescriptorManager->createDescriptorSet(bindings);
    }

	void Core::writeDescriptorSet(DescriptorSetHandle handle, const DescriptorWrites &writes) {
		m_DescriptorManager->writeDescriptorSet(
			handle,
			writes, 
			*m_ImageManager, 
			*m_BufferManager, 
			*m_SamplerManager);
	}

	DescriptorSet Core::getDescriptorSet(const DescriptorSetHandle handle) const {
		return m_DescriptorManager->getDescriptorSet(handle);
	}

	void Core::prepareSwapchainImageForPresent(const CommandStreamHandle& cmdStream) {
		auto swapchainHandle = ImageHandle::createSwapchainImageHandle();
		recordCommandsToStream(cmdStream, [swapchainHandle, this](const vk::CommandBuffer cmdBuffer) {
			m_ImageManager->recordImageLayoutTransition(swapchainHandle, vk::ImageLayout::ePresentSrcKHR, cmdBuffer);
		}, nullptr);
	}

	void Core::prepareImageForSampling(const CommandStreamHandle& cmdStream, const ImageHandle& image) {
		recordCommandsToStream(cmdStream, [image, this](const vk::CommandBuffer cmdBuffer) {
			m_ImageManager->recordImageLayoutTransition(image, vk::ImageLayout::eShaderReadOnlyOptimal, cmdBuffer);
		}, nullptr);
	}

	void Core::prepareImageForStorage(const CommandStreamHandle& cmdStream, const ImageHandle& image) {
		recordCommandsToStream(cmdStream, [image, this](const vk::CommandBuffer cmdBuffer) {
			m_ImageManager->recordImageLayoutTransition(image, vk::ImageLayout::eGeneral, cmdBuffer);
		}, nullptr);
	}

	void Core::recordImageMemoryBarrier(const CommandStreamHandle& cmdStream, const ImageHandle& image) {
		recordCommandsToStream(cmdStream, [image, this](const vk::CommandBuffer cmdBuffer) {
			m_ImageManager->recordImageMemoryBarrier(image, cmdBuffer);
		}, nullptr);
	}

	void Core::recordBufferMemoryBarrier(const CommandStreamHandle& cmdStream, const BufferHandle& buffer) {
		recordCommandsToStream(cmdStream, [buffer, this](const vk::CommandBuffer cmdBuffer) {
			m_BufferManager->recordBufferMemoryBarrier(buffer, cmdBuffer);
		}, nullptr);
	}
	
	void Core::resolveMSAAImage(const CommandStreamHandle& cmdStream, const ImageHandle& src, const ImageHandle& dst) {
		recordCommandsToStream(cmdStream, [src, dst, this](const vk::CommandBuffer cmdBuffer) {
			m_ImageManager->recordMSAAResolve(cmdBuffer, src, dst);
		}, nullptr);
	}

	vk::ImageView Core::getSwapchainImageView() const {
    	return m_ImageManager->getVulkanImageView(vkcv::ImageHandle::createSwapchainImageHandle());
    }
    
    void Core::recordMemoryBarrier(const CommandStreamHandle& cmdStream) {
		recordCommandsToStream(cmdStream, [](const vk::CommandBuffer cmdBuffer) {
			vk::MemoryBarrier barrier (
					vk::AccessFlagBits::eMemoryWrite | vk::AccessFlagBits::eMemoryRead,
					vk::AccessFlagBits::eMemoryWrite | vk::AccessFlagBits::eMemoryRead
			);
			
			cmdBuffer.pipelineBarrier(
					vk::PipelineStageFlagBits::eAllCommands,
					vk::PipelineStageFlagBits::eAllCommands,
					vk::DependencyFlags(),
					1, &barrier,
					0, nullptr,
					0, nullptr
			);
		}, nullptr);
	}
	
	void Core::recordBlitImage(const CommandStreamHandle& cmdStream, const ImageHandle& src, const ImageHandle& dst,
							   SamplerFilterType filterType) {
		recordCommandsToStream(cmdStream, [&](const vk::CommandBuffer cmdBuffer) {
			m_ImageManager->recordImageLayoutTransition(
					src, vk::ImageLayout::eTransferSrcOptimal, cmdBuffer
			);
			
			m_ImageManager->recordImageLayoutTransition(
					dst, vk::ImageLayout::eTransferDstOptimal, cmdBuffer
			);
			
			const std::array<vk::Offset3D, 2> srcOffsets = {
					vk::Offset3D(0, 0, 0),
					vk::Offset3D(
							m_ImageManager->getImageWidth(src),
							m_ImageManager->getImageHeight(src),
							1
					)
			};
			
			const std::array<vk::Offset3D, 2> dstOffsets = {
					vk::Offset3D(0, 0, 0),
					vk::Offset3D(
							m_ImageManager->getImageWidth(dst),
							m_ImageManager->getImageHeight(dst),
							1
					)
			};
			
			const bool srcDepth = isDepthFormat(m_ImageManager->getImageFormat(src));
			const bool dstDepth = isDepthFormat(m_ImageManager->getImageFormat(dst));
			
			const vk::ImageBlit blit = vk::ImageBlit(
					vk::ImageSubresourceLayers(
							srcDepth?
							vk::ImageAspectFlagBits::eDepth :
							vk::ImageAspectFlagBits::eColor,
							0, 0, 1
					),
					srcOffsets,
					vk::ImageSubresourceLayers(
							dstDepth?
							vk::ImageAspectFlagBits::eDepth :
							vk::ImageAspectFlagBits::eColor,
							0, 0, 1
					),
					dstOffsets
			);
			
			cmdBuffer.blitImage(
					m_ImageManager->getVulkanImage(src),
					vk::ImageLayout::eTransferSrcOptimal,
					m_ImageManager->getVulkanImage(dst),
					vk::ImageLayout::eTransferDstOptimal,
					1,
					&blit,
					filterType == SamplerFilterType::LINEAR?
					vk::Filter::eLinear :
					vk::Filter::eNearest
			);
		}, nullptr);
	}
<<<<<<< HEAD

	void Core::setSwapchainImages( SwapchainHandle handle ) {
		Swapchain swapchain = m_SwapchainManager->getSwapchain(handle);
		const auto swapchainImages = m_SwapchainManager->getSwapchainImages(handle);
		const auto swapchainImageViews = m_SwapchainManager->createSwapchainImageViews(handle);

		m_ImageManager->setSwapchainImages(
				swapchainImages,
				swapchainImageViews,
				swapchain.getExtent().width,
				swapchain.getExtent().height,
				swapchain.getFormat()
		);
	}
=======
	
	static void setDebugObjectLabel(const vk::Device& device, const vk::ObjectType& type,
									uint64_t handle, const std::string& label) {
#ifndef NDEBUG
		static PFN_vkSetDebugUtilsObjectNameEXT setDebugLabel = reinterpret_cast<PFN_vkSetDebugUtilsObjectNameEXT>(
				device.getProcAddr("vkSetDebugUtilsObjectNameEXT")
		);
		
		if (!setDebugLabel) {
			return;
		}
		
		const vk::DebugUtilsObjectNameInfoEXT debug (
				type,
				handle,
				label.c_str()
		);
		
		setDebugLabel(device, &(static_cast<const VkDebugUtilsObjectNameInfoEXT&>(debug)));
#endif
	}
	
	void Core::setDebugLabel(const BufferHandle &handle, const std::string &label) {
		if (!handle) {
			vkcv_log(LogLevel::WARNING, "Can't set debug label to invalid handle");
			return;
		}
		
		setDebugObjectLabel(
				m_Context.getDevice(),
				vk::ObjectType::eBuffer,
				reinterpret_cast<uint64_t>(static_cast<VkBuffer>(
						m_BufferManager->getBuffer(handle)
				)),
				label
		);
	}
	
	void Core::setDebugLabel(const PassHandle &handle, const std::string &label) {
		if (!handle) {
			vkcv_log(LogLevel::WARNING, "Can't set debug label to invalid handle");
			return;
		}
		
		setDebugObjectLabel(
				m_Context.getDevice(),
				vk::ObjectType::eRenderPass,
				reinterpret_cast<uint64_t>(static_cast<VkRenderPass>(
						m_PassManager->getVkPass(handle)
				)),
				label
		);
	}
	
	void Core::setDebugLabel(const PipelineHandle &handle, const std::string &label) {
		if (!handle) {
			vkcv_log(LogLevel::WARNING, "Can't set debug label to invalid handle");
			return;
		}
		
		setDebugObjectLabel(
				m_Context.getDevice(),
				vk::ObjectType::ePipeline,
				reinterpret_cast<uint64_t>(static_cast<VkPipeline>(
						m_PipelineManager->getVkPipeline(handle)
				)),
				label
		);
	}
	
	void Core::setDebugLabel(const DescriptorSetHandle &handle, const std::string &label) {
		if (!handle) {
			vkcv_log(LogLevel::WARNING, "Can't set debug label to invalid handle");
			return;
		}
		
		setDebugObjectLabel(
				m_Context.getDevice(),
				vk::ObjectType::eDescriptorSet,
				reinterpret_cast<uint64_t>(static_cast<VkDescriptorSet>(
						m_DescriptorManager->getDescriptorSet(handle).vulkanHandle
				)),
				label
		);
	}
	
	void Core::setDebugLabel(const SamplerHandle &handle, const std::string &label) {
		if (!handle) {
			vkcv_log(LogLevel::WARNING, "Can't set debug label to invalid handle");
			return;
		}
		
		setDebugObjectLabel(
				m_Context.getDevice(),
				vk::ObjectType::eSampler,
				reinterpret_cast<uint64_t>(static_cast<VkSampler>(
						m_SamplerManager->getVulkanSampler(handle)
				)),
				label
		);
	}
	
	void Core::setDebugLabel(const ImageHandle &handle, const std::string &label) {
		if (!handle) {
			vkcv_log(LogLevel::WARNING, "Can't set debug label to invalid handle");
			return;
		} else
		if (handle.isSwapchainImage()) {
			vkcv_log(LogLevel::WARNING, "Can't set debug label to swapchain image");
			return;
		}
		
		setDebugObjectLabel(
				m_Context.getDevice(),
				vk::ObjectType::eImage,
				reinterpret_cast<uint64_t>(static_cast<VkImage>(
						m_ImageManager->getVulkanImage(handle)
				)),
				label
		);
	}
	
	void Core::setDebugLabel(const CommandStreamHandle &handle, const std::string &label) {
		if (!handle) {
			vkcv_log(LogLevel::WARNING, "Can't set debug label to invalid handle");
			return;
		}
		
		setDebugObjectLabel(
				m_Context.getDevice(),
				vk::ObjectType::eCommandBuffer,
				reinterpret_cast<uint64_t>(static_cast<VkCommandBuffer>(
						m_CommandStreamManager->getStreamCommandBuffer(handle)
				)),
				label
		);
	}
	
>>>>>>> 21de8ef7
}<|MERGE_RESOLUTION|>--- conflicted
+++ resolved
@@ -823,7 +823,6 @@
 			);
 		}, nullptr);
 	}
-<<<<<<< HEAD
 
 	void Core::setSwapchainImages( SwapchainHandle handle ) {
 		Swapchain swapchain = m_SwapchainManager->getSwapchain(handle);
@@ -838,7 +837,6 @@
 				swapchain.getFormat()
 		);
 	}
-=======
 	
 	static void setDebugObjectLabel(const vk::Device& device, const vk::ObjectType& type,
 									uint64_t handle, const std::string& label) {
@@ -977,5 +975,4 @@
 		);
 	}
 	
->>>>>>> 21de8ef7
 }