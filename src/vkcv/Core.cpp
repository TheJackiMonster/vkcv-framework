/**
 * @authors Artur Wasmut
 * @file src/vkcv/Core.cpp
 * @brief Handling of global states regarding dependencies
 */

#include "vkcv/Core.hpp"

namespace vkcv
{
    static vk::ImageLayout getVkLayoutFromAttachLayout(AttachmentLayout layout)
    {
        switch(layout)
        {
            case AttachmentLayout::GENERAL:
                return vk::ImageLayout::eGeneral;
            case AttachmentLayout::COLOR_ATTACHMENT:
                return vk::ImageLayout::eColorAttachmentOptimal;
            case AttachmentLayout::SHADER_READ_ONLY:
                return vk::ImageLayout::eShaderReadOnlyOptimal;
            case AttachmentLayout::DEPTH_STENCIL_ATTACHMENT:
                return vk::ImageLayout::eDepthStencilAttachmentOptimal;
            case AttachmentLayout::DEPTH_STENCIL_READ_ONLY:
                return vk::ImageLayout::eDepthStencilReadOnlyOptimal;
            case AttachmentLayout::PRESENTATION:
                return vk::ImageLayout::ePresentSrcKHR;
            default:
                return vk::ImageLayout::eUndefined;
        }
    }

    static vk::AttachmentStoreOp getVkStoreOpFromAttachOp(AttachmentOperation op)
    {
        switch(op)
        {
            case AttachmentOperation::STORE:
                return vk::AttachmentStoreOp::eStore;
            default:
                return vk::AttachmentStoreOp::eDontCare;
        }
    }

    static vk::AttachmentLoadOp getVKLoadOpFromAttachOp(AttachmentOperation op)
    {
        switch(op)
        {
            case AttachmentOperation::LOAD:
                return vk::AttachmentLoadOp::eLoad;
            case AttachmentOperation::CLEAR:
                return vk::AttachmentLoadOp::eClear;
            default:
                return vk::AttachmentLoadOp::eDontCare;
        }
    }

    /**
     * @brief The physical device is evaluated by three categories:
     * discrete GPU vs. integrated GPU, amount of queues and its abilities, and VRAM.physicalDevice.
     * @param physicalDevice The physical device
     * @return Device score as integer
    */
    int deviceScore(const vk::PhysicalDevice& physicalDevice)
    {
        int score = 0;
        vk::PhysicalDeviceProperties properties = physicalDevice.getProperties();
        std::vector<vk::QueueFamilyProperties> qFamilyProperties = physicalDevice.getQueueFamilyProperties();

        // for every queue family compute queue flag bits and the amount of queues
        for (const auto& qFamily : qFamilyProperties) {
            uint32_t qCount = qFamily.queueCount;
            uint32_t bitCount = (static_cast<uint32_t>(qFamily.queueFlags & vk::QueueFlagBits::eCompute) != 0)
                                + (static_cast<uint32_t>(qFamily.queueFlags & vk::QueueFlagBits::eGraphics) != 0)
                                + (static_cast<uint32_t>(qFamily.queueFlags & vk::QueueFlagBits::eTransfer) != 0)
                                + (static_cast<uint32_t>(qFamily.queueFlags & vk::QueueFlagBits::eSparseBinding) != 0);
            score += static_cast<int>(qCount * bitCount);
        }

        // compute the VRAM of the physical device
        vk::PhysicalDeviceMemoryProperties memoryProperties = physicalDevice.getMemoryProperties();
        auto vram = static_cast<int>(memoryProperties.memoryHeaps[0].size / static_cast<uint32_t>(1E9));
        score *= vram;

        if (properties.deviceType == vk::PhysicalDeviceType::eDiscreteGpu) {
            score *= 2;
        }
        else if (properties.deviceType != vk::PhysicalDeviceType::eIntegratedGpu) {
            score = -1;
        }

        return score;
    }

    /**
     * @brief All existing physical devices will be evaluated by deviceScore.
     * @param instance The instance
     * @return The optimal physical device
     * @see Context.deviceScore
    */
    vk::PhysicalDevice pickPhysicalDevice(vk::Instance& instance)
    {
        vk::PhysicalDevice phyDevice;
        std::vector<vk::PhysicalDevice> devices = instance.enumeratePhysicalDevices();

        if (devices.empty()) {
            throw std::runtime_error("failed to find GPUs with Vulkan support!");
        }

        int max_score = -1;
        for (const auto& device : devices) {
            int score = deviceScore(device);
            if (score > max_score) {
                max_score = score;
                phyDevice = device;
            }
        }

        if (max_score == -1) {
            throw std::runtime_error("failed to find a suitable GPU!");
        }

        return phyDevice;
    }


    /**
     * Given the @p physicalDevice and the @p queuePriorities, the @p queueCreateInfos are computed. First, the requested
     * queues are sorted by priority depending on the availability of queues in the queue families of the given
     * @p physicalDevice. Then check, if all requested queues are creatable. If so, the @p queueCreateInfos will be computed.
     * Furthermore, lists of index pairs (queueFamilyIndex, queueIndex) for later referencing of the separate queues will
     * be computed.
     * @param[in] physicalDevice The physical device
     * @param[in] queuePriorities The queue priorities used for the computation of @p queueCreateInfos
     * @param[in] queueFlags The queue flags requesting the queues
     * @param[in,out] queueCreateInfos The queue create info structures to be created
     * @param[in,out] queuePairsGraphics The list of index pairs (queueFamilyIndex, queueIndex) of queues of type
     *      vk::QueueFlagBits::eGraphics
     * @param[in,out] queuePairsCompute The list of index pairs (queueFamilyIndex, queueIndex) of queues of type
     *      vk::QueueFlagBits::eCompute
     * @param[in,out] queuePairsTransfer The list of index pairs (queueFamilyIndex, queueIndex) of queues of type
     *      vk::QueueFlagBits::eTransfer
     * @throws std::runtime_error If the requested queues from @p queueFlags are not creatable due to insufficient availability.
     */
    void queueCreateInfosQueueHandles(vk::PhysicalDevice &physicalDevice,
                                                           std::vector<float> &queuePriorities,
                                                           std::vector<vk::QueueFlagBits> &queueFlags,
                                                           std::vector<vk::DeviceQueueCreateInfo> &queueCreateInfos,
                                                           std::vector<std::pair<int, int>> &queuePairsGraphics,
                                                           std::vector<std::pair<int, int>> &queuePairsCompute,
                                                           std::vector<std::pair<int, int>> &queuePairsTransfer)
    {
        queueCreateInfos = {};
        queuePairsGraphics = {};
        queuePairsCompute = {};
        queuePairsTransfer = {};
        std::vector<vk::QueueFamilyProperties> qFamilyProperties = physicalDevice.getQueueFamilyProperties();

        // DEBUG
        std::cout << "Input queue flags:" << std::endl;
        for (auto qFlag : queueFlags) {
            std::cout << "\t" << to_string(qFlag) << std::endl;
        }

        //check priorities of flags -> the lower prioCount the higher the priority
        std::vector<int> prios;
        for(auto flag: queueFlags){
            int prioCount = 0;
            for (int i = 0; i < qFamilyProperties.size(); i++) {
                prioCount += (static_cast<uint32_t>(flag & qFamilyProperties[i].queueFlags) != 0) * qFamilyProperties[i].queueCount;
            }
            prios.push_back(prioCount);
            std::cout<< "prio Count: " << prioCount << std::endl;
        }
        //resort flags with heighest priority before allocating the queues
        std::vector<vk::QueueFlagBits> newFlags;
        for(int i = 0; i < prios.size(); i++){
            auto minElem = std::min_element(prios.begin(), prios.end());
            int index = minElem - prios.begin();
            std::cout << "index: "<< index << std::endl;
            newFlags.push_back(queueFlags[index]);
            prios[index] = std::numeric_limits<int>::max();
        }

        std::cout << "Sorted queue flags:" << std::endl;
        for (auto qFlag : newFlags) {
            std::cout << "\t" << to_string(qFlag) << std::endl;
        }

        // create requested queues and check if more requested queues are supported
        // herefore: create vector that updates available queues in each queue family
        // structure: [qFamily_0, ..., qFamily_n] where
        // - qFamily_i = [GraphicsCount, ComputeCount, TransferCount], 0 <= i <= n
        std::vector<std::vector<int>> queueFamilyStatus, initialQueueFamilyStatus;

        for (auto qFamily : qFamilyProperties) {
            int graphicsCount = int(static_cast<uint32_t>(qFamily.queueFlags & vk::QueueFlagBits::eGraphics) != 0) * qFamily.queueCount;
            int computeCount = int(static_cast<uint32_t>(qFamily.queueFlags & vk::QueueFlagBits::eCompute) != 0) * qFamily.queueCount;;
            int transferCount = int(static_cast<uint32_t>(qFamily.queueFlags & vk::QueueFlagBits::eTransfer) != 0) * qFamily.queueCount;;
            queueFamilyStatus.push_back({graphicsCount, computeCount, transferCount});
        }

        initialQueueFamilyStatus = queueFamilyStatus;

        // check if every queue with the specified queue flag can be created
        // this automatically checks for queue flag support!
        for (auto qFlag : newFlags) {
            bool found;
            switch (qFlag) {
                case vk::QueueFlagBits::eGraphics:
                    found = false;
                    for (int i = 0; i < queueFamilyStatus.size() && !found; i++) {
                        if (queueFamilyStatus[i][0] > 0) {
                            queuePairsGraphics.push_back(std::pair(i, initialQueueFamilyStatus[i][0] - queueFamilyStatus[i][0]));
                            queueFamilyStatus[i][0]--;
                            queueFamilyStatus[i][1]--;
                            queueFamilyStatus[i][2]--;
                            std::cout << "Graphics queue available at queue family #" << i << std::endl;
                            found = true;
                        }
                    }
                    if (!found) {
                        throw std::runtime_error("Too many graphics queues were requested than being available!");
                    }
                    break;
                case vk::QueueFlagBits::eCompute:
                    found = false;
                    for (int i = 0; i < queueFamilyStatus.size() && !found; i++) {
                        if (queueFamilyStatus[i][1] > 0) {
                            queuePairsCompute.push_back(std::pair(i, initialQueueFamilyStatus[i][1] - queueFamilyStatus[i][1]));
                            queueFamilyStatus[i][0]--;
                            queueFamilyStatus[i][1]--;
                            queueFamilyStatus[i][2]--;
                            std::cout << "Compute queue available at queue family #" << i << std::endl;
                            found = true;
                        }
                    }
                    if (!found) {
                        throw std::runtime_error("Too many compute queues were requested than being available!");
                    }
                    break;
                case vk::QueueFlagBits::eTransfer:
                    found = false;
                    for (int i = 0; i < queueFamilyStatus.size() && !found; i++) {
                        if (queueFamilyStatus[i][2] > 0) {
                            queuePairsTransfer.push_back(std::pair(i, initialQueueFamilyStatus[i][2] - queueFamilyStatus[i][2]));
                            queueFamilyStatus[i][0]--;
                            queueFamilyStatus[i][1]--;
                            queueFamilyStatus[i][2]--;
                            std::cout << "Transfer queue available at queue family #" << i << std::endl;
                            found = true;
                        }
                    }
                    if (!found) {
                        throw std::runtime_error("Too many transfer queues were requested than being available!");
                    }
                    break;
                default:
                    throw std::runtime_error("Invalid input for queue flag bits. Valid inputs are 'vk::QueueFlagBits::eGraphics', 'vk::QueueFlagBits::eCompute' and 'vk::QueueFlagBits::eTransfer'.");
            }
        }

        std::cout << "Initial queue status:" << std::endl;
        int x = 0;
        for (std::vector<int> e : initialQueueFamilyStatus) {
            std::cout << "#" << x << ":\t[" << e[0] << ", " << e[1] << ", " << e[2] << "]" << std::endl;
            x++;
        }

        std::cout << "Actual queue status:" << std::endl;
        x = 0;
        for (std::vector<int> e : queueFamilyStatus) {
            std::cout << "#" << x << ":\t[" << e[0] << ", " << e[1] << ", " << e[2] << "]" << std::endl;
            x++;
        }

        // create all requested queues
        for (int i = 0; i < qFamilyProperties.size(); i++) {
            uint32_t create = std::abs(initialQueueFamilyStatus[i][0] - queueFamilyStatus[i][0]);
            std::cout << "For Queue Family #" << i << " create " << create << " queues" << std::endl;
            if (create > 0) {
                vk::DeviceQueueCreateInfo qCreateInfo(
                        vk::DeviceQueueCreateFlags(),
                        i,
                        create,
                        queuePriorities.data()
                );
                queueCreateInfos.push_back(qCreateInfo);
            }
        }
    }

    /**
     * @brief With the help of the reference "supported" all elements in "check" checked,
     * if they are supported by the physical device.
     * @param supported The reference that can be used to check "check"
     * @param check The elements to be checked
     * @return True, if all elements in "check" are supported
    */
    bool checkSupport(std::vector<const char*>& supported, std::vector<const char*>& check)
    {
        for (auto checkElem : check) {
            bool found = false;
            for (auto supportedElem : supported) {
                if (strcmp(supportedElem, checkElem) == 0) {
                    found = true;
                    break;
                }
            }
            if (!found)
                return false;
        }
        return true;
    }


    std::vector<const char*> getRequiredExtensions() {
        uint32_t glfwExtensionCount = 0;
        const char** glfwExtensions = glfwGetRequiredInstanceExtensions(&glfwExtensionCount);
        std::vector<const char*> extensions(glfwExtensions, glfwExtensions + glfwExtensionCount);

#ifndef NDEBUG
        extensions.push_back(VK_EXT_DEBUG_UTILS_EXTENSION_NAME);
#endif

        return extensions;
    }

    /**
<<<<<<< HEAD
     * @brief finds an queue family index that fits with the given queue flags to create a queue handle
     * @param flag The given flag that specifies as which queue type the accessed queue should be treated
     * @param createInfos The createInfos of the created queues depending on the logical device
     * @param device The physical with which the queue families can be accessed
     * @return a fitting queue family index
     */
    int findQueueFamilyIndex(vk::QueueFlagBits flag, std::vector<vk::DeviceQueueCreateInfo> &createInfos, vk::PhysicalDevice &device){
        std::vector<vk::QueueFamilyProperties> queueFamilyProperties = device.getQueueFamilyProperties();
        for (auto i = createInfos.begin(); i != createInfos.end(); ++i ) {
            auto createInfo = *i;
            int index = createInfo.queueFamilyIndex;
            if(static_cast<uint32_t>(queueFamilyProperties[index].queueFlags & flag) != 0){
                return index;
            }
        }
        return -1;
=======
     * Computes the queue handles from @p queuePairs
     * @param queuePairs The queuePairs that were created separately for each queue type (e.g., vk::QueueFlagBits::eGraphics)
     * @param device The device
     * @return An array of queue handles based on the @p queuePairs
     */
    std::vector<vk::Queue> getQueueHandles(const std::vector<std::pair<int, int>> queuePairs, const vk::Device device) {
        std::vector<vk::Queue> queueHandles;
        for (auto q : queuePairs) {
            int queueFamilyIndex = q.first; // the queueIndex of the queue family
            int queueIndex = q.second;   // the queueIndex within a queue family
            queueHandles.push_back(device.getQueue(queueFamilyIndex, queueIndex));
        }
        return queueHandles;
>>>>>>> c818872a
    }

    Core Core::create(const Window &window,
                      const char *applicationName,
                      uint32_t applicationVersion,
                      std::vector<vk::QueueFlagBits> queueFlags,
                      std::vector<const char *> instanceExtensions,
                      std::vector<const char *> deviceExtensions)
    {
        // check for layer support

        const std::vector<vk::LayerProperties>& layerProperties = vk::enumerateInstanceLayerProperties();

        std::vector<const char*> supportedLayers;
        supportedLayers.reserve(layerProperties.size());

        for (auto& elem : layerProperties) {
            supportedLayers.push_back(elem.layerName);
        }

// if in debug mode, check if validation layers are supported. Enable them if supported
#ifndef NDEBUG
        std::vector<const char*> validationLayers = {
                "VK_LAYER_KHRONOS_validation"
        };

        if (!checkSupport(supportedLayers, validationLayers)) {
            throw std::runtime_error("Validation layers requested but not available!");
        }
#endif

        // check for extension support
        std::vector<vk::ExtensionProperties> instanceExtensionProperties = vk::enumerateInstanceExtensionProperties();

        std::vector<const char*> supportedExtensions;
        supportedExtensions.reserve(instanceExtensionProperties.size());

        for (auto& elem : instanceExtensionProperties) {
            supportedExtensions.push_back(elem.extensionName);
        }

        if (!checkSupport(supportedExtensions, instanceExtensions)) {
            throw std::runtime_error("The requested instance extensions are not supported!");
        }

        // for GLFW: get all required extensions
        std::vector<const char*> requiredExtensions = getRequiredExtensions();
        instanceExtensions.insert(instanceExtensions.end(), requiredExtensions.begin(), requiredExtensions.end());

        const vk::ApplicationInfo applicationInfo(
                applicationName,
                applicationVersion,
                "vkCV",
                VK_MAKE_VERSION(0, 0, 1),
                VK_HEADER_VERSION_COMPLETE
        );

        vk::InstanceCreateInfo instanceCreateInfo(
                vk::InstanceCreateFlags(),
                &applicationInfo,
                0,
                nullptr,
                static_cast<uint32_t>(instanceExtensions.size()),
                instanceExtensions.data()
        );

#ifndef NDEBUG
        instanceCreateInfo.enabledLayerCount = static_cast<uint32_t>(validationLayers.size());
        instanceCreateInfo.ppEnabledLayerNames = validationLayers.data();
#endif

        vk::Instance instance = vk::createInstance(instanceCreateInfo);

        std::vector<vk::PhysicalDevice> physicalDevices = instance.enumeratePhysicalDevices();
        vk::PhysicalDevice physicalDevice = pickPhysicalDevice(instance);

        // check for physical device extension support
        std::vector<vk::ExtensionProperties> deviceExtensionProperties = physicalDevice.enumerateDeviceExtensionProperties();
        supportedExtensions.clear();
        for (auto& elem : deviceExtensionProperties) {
            supportedExtensions.push_back(elem.extensionName);
        }
        if (!checkSupport(supportedExtensions, deviceExtensions)) {
            throw std::runtime_error("The requested device extensions are not supported by the physical device!");
        }

        //vector to define the queue priorities
        std::vector<float> qPriorities;
        qPriorities.resize(queueFlags.size(), 1.f); // all queues have the same priorities

        // create required queues
        std::vector<vk::DeviceQueueCreateInfo> qCreateInfos;
        std::vector<std::pair<int, int>> queuePairsGraphics, queuePairsCompute, queuePairsTransfer;
        queueCreateInfosQueueHandles(physicalDevice, qPriorities, queueFlags, qCreateInfos, queuePairsGraphics, queuePairsCompute, queuePairsTransfer);

        vk::DeviceCreateInfo deviceCreateInfo(
                vk::DeviceCreateFlags(),
                qCreateInfos.size(),
                qCreateInfos.data(),
                0,
                nullptr,
                deviceExtensions.size(),
                deviceExtensions.data(),
                nullptr		// Should our device use some features??? If yes: TODO
        );

#ifndef NDEBUG
        deviceCreateInfo.enabledLayerCount = static_cast<uint32_t>(validationLayers.size());
        deviceCreateInfo.ppEnabledLayerNames = validationLayers.data();
#endif


        vk::Device device = physicalDevice.createDevice(deviceCreateInfo);

<<<<<<< HEAD
        uint32_t graphicsQueueFamilyIndex = findQueueFamilyIndex({vk::QueueFlagBits::eGraphics}, qCreateInfos, physicalDevice);
        if(graphicsQueueFamilyIndex == -1){
            throw std::runtime_error("It is not possible to access another queue as a graphics queue.");
        }
        uint32_t computeQueueFamilyIndex = findQueueFamilyIndex({vk::QueueFlagBits::eCompute}, qCreateInfos, physicalDevice);
        if(computeQueueFamilyIndex == -1){
            throw std::runtime_error("It is not possible to access another queue as a compute queue.");
        }
        uint32_t transferQueueFamilyIndex = findQueueFamilyIndex({vk::QueueFlagBits::eTransfer}, qCreateInfos, physicalDevice);
        if(transferQueueFamilyIndex == -1){
            throw std::runtime_error("It is not possible to access another queue as a transfer queue.");
        }
        vk::Queue graphicsQueue = device.getQueue( graphicsQueueFamilyIndex, 0 );
        vk::Queue computeQueue = device.getQueue(computeQueueFamilyIndex,1);
        vk::Queue transferQueue = device.getQueue(transferQueueFamilyIndex,2);
=======
        // maybe it can be useful to store these lists as member variable of Core
        std::vector<vk::Queue> graphicsQueues = getQueueHandles(queuePairsGraphics, device);
        std::vector<vk::Queue> computeQueues = getQueueHandles(queuePairsCompute, device);
        std::vector<vk::Queue> transferQueues = getQueueHandles(queuePairsTransfer, device);

        // examples for accessing queues
        vk::Queue graphicsQueue = graphicsQueues[0];
        vk::Queue computeQueue = computeQueues[0];
        vk::Queue transferQueue = transferQueues[0];
>>>>>>> c818872a

        Context context(instance, physicalDevice, device);

        SwapChain swapChain = SwapChain::create(window, context);

<<<<<<< HEAD

=======
>>>>>>> c818872a
        std::vector<vk::Image> swapChainImages = device.getSwapchainImagesKHR(swapChain.getSwapchain());
        std::vector<vk::ImageView> imageViews;
        imageViews.reserve( swapChainImages.size() );
        //here can be swizzled with vk::ComponentSwizzle if needed
<<<<<<< HEAD
        // ToDo: we need the format from the surface object
=======
>>>>>>> c818872a
        vk::ComponentMapping componentMapping(
                vk::ComponentSwizzle::eR,
                vk::ComponentSwizzle::eG,
                vk::ComponentSwizzle::eB,
                vk::ComponentSwizzle::eA );

        vk::ImageSubresourceRange subResourceRange( vk::ImageAspectFlagBits::eColor, 0, 1, 0, 1 );

        for ( auto image : swapChainImages )
        {
            vk::ImageViewCreateInfo imageViewCreateInfo(
                    vk::ImageViewCreateFlags(),
                    image,
                    vk::ImageViewType::e2D,
                    swapChain.getSurfaceFormat().format,
                    componentMapping,
                    subResourceRange
            );

            imageViews.push_back( device.createImageView( imageViewCreateInfo ) );
        }

        return Core(std::move(context) , window, swapChain, imageViews);
    }

    const Context &Core::getContext() const
    {
        return m_Context;
    }

    Core::Core(Context &&context, const Window &window , SwapChain swapChain,  std::vector<vk::ImageView> imageViews) noexcept :
            m_Context(std::move(context)),
            m_window(window),
            m_swapchain(swapChain),
<<<<<<< HEAD
            m_swapchainImageViews(imageViews),
			m_NextPipelineId(0),
			m_Pipelines{},
			m_PipelineLayouts{},
			m_NextRenderpassId(0),
			m_NextPassId(0),
			m_Renderpasses{}
    {}

	Core::~Core() {
		std::cout << " Core " << std::endl;

		for (auto image : m_swapchainImageViews) {
			m_Context.getDevice().destroyImageView(image);
		}
		for (const auto& pass : m_Renderpasses)
			m_Context.m_Device.destroy(pass);

		m_Renderpasses.clear();
		m_NextPassId = 0;

		m_Context.getDevice().destroySwapchainKHR(m_swapchain.getSwapchain());
		m_Context.getInstance().destroySurfaceKHR(m_swapchain.getSurface());
	}

	bool Core::createGraphicsPipeline(const Pipeline& pipeline, PipelineHandle& handle) {

		// TODO: this search could be avoided if ShaderProgram could be queried for a specific stage
		const auto shaderStageFlags = pipeline.m_shaderProgram.getShaderStages();
		const auto shaderCode = pipeline.m_shaderProgram.getShaderCode();
		std::vector<char> vertexCode;
		std::vector<char> fragCode;
		assert(shaderStageFlags.size() == shaderCode.size());
		for (int i = 0; i < shaderStageFlags.size(); i++) {
			switch (shaderStageFlags[i]) {
				case vk::ShaderStageFlagBits::eVertex: vertexCode = shaderCode[i]; break;
				case vk::ShaderStageFlagBits::eFragment: fragCode = shaderCode[i]; break;
				default: std::cout << "Core::createGraphicsPipeline encountered unknown shader stage" << std::endl; return false;
			}
		}

		const bool foundVertexCode = vertexCode.size() > 0;
		const bool foundFragCode = fragCode.size() > 0;
		const bool foundRequiredShaderCode = foundVertexCode && foundFragCode;
		if (!foundRequiredShaderCode) {
			std::cout << "Core::createGraphicsPipeline requires vertex and fragment shader code" << std::endl; 
			return false;
		}

		// vertex shader stage
		// TODO: store shader code as uint32_t in ShaderProgram to avoid pointer cast
		vk::ShaderModuleCreateInfo vertexModuleInfo({}, vertexCode.size(), reinterpret_cast<uint32_t*>(vertexCode.data()));
		vk::ShaderModule vertexModule{};
		if (m_Context.m_Device.createShaderModule(&vertexModuleInfo, nullptr, &vertexModule) != vk::Result::eSuccess)
			return false;

		vk::PipelineShaderStageCreateInfo pipelineVertexShaderStageInfo(
			{},
			vk::ShaderStageFlagBits::eVertex,
			vertexModule,
			"main",
			nullptr
		);

		// fragment shader stage
		vk::ShaderModuleCreateInfo fragmentModuleInfo({}, fragCode.size(), reinterpret_cast<uint32_t*>(fragCode.data()));
		vk::ShaderModule fragmentModule{};
		if (m_Context.m_Device.createShaderModule(&fragmentModuleInfo, nullptr, &fragmentModule) != vk::Result::eSuccess)
			return false;

		vk::PipelineShaderStageCreateInfo pipelineFragmentShaderStageInfo(
			{},
			vk::ShaderStageFlagBits::eFragment,
			fragmentModule,
			"main",
			nullptr
		);

		// vertex input state
		vk::VertexInputBindingDescription vertexInputBindingDescription(0, 12, vk::VertexInputRate::eVertex);
		vk::VertexInputAttributeDescription vertexInputAttributeDescription(0, 0, vk::Format::eR32G32B32Sfloat, 0);

		vk::PipelineVertexInputStateCreateInfo pipelineVertexInputStateCreateInfo(
			{},
			1,
			&vertexInputBindingDescription,
			1,
			&vertexInputAttributeDescription
		);

		// input assembly state
		vk::PipelineInputAssemblyStateCreateInfo pipelineInputAssemblyStateCreateInfo(
			{},
			vk::PrimitiveTopology::eTriangleList,
			false
		);

		// viewport state
		vk::Viewport viewport(0.f, 0.f, static_cast<float>(pipeline.m_width), static_cast<float>(pipeline.m_height), 0.f, 1.f);
		vk::Rect2D scissor({ 0,0 }, { pipeline.m_width, pipeline.m_height });
		vk::PipelineViewportStateCreateInfo pipelineViewportStateCreateInfo({}, 1, &viewport, 1, &scissor);

		// rasterization state
		vk::PipelineRasterizationStateCreateInfo pipelineRasterizationStateCreateInfo(
			{},
			false,
			false,
			vk::PolygonMode::eFill,
			vk::CullModeFlagBits::eNone,
			vk::FrontFace::eCounterClockwise,
			false,
			0.f,
			0.f,
			0.f,
			1.f
		);

		// multisample state
		vk::PipelineMultisampleStateCreateInfo pipelineMultisampleStateCreateInfo(
			{},
			vk::SampleCountFlagBits::e1,
			false,
			0.f,
			nullptr,
			false,
			false
		);

		// color blend state
		vk::ColorComponentFlags colorWriteMask(VK_COLOR_COMPONENT_R_BIT |
			VK_COLOR_COMPONENT_G_BIT |
			VK_COLOR_COMPONENT_B_BIT |
			VK_COLOR_COMPONENT_A_BIT);
		vk::PipelineColorBlendAttachmentState colorBlendAttachmentState(
			false,
			vk::BlendFactor::eOne,
			vk::BlendFactor::eOne,
			vk::BlendOp::eAdd,
			vk::BlendFactor::eOne,
			vk::BlendFactor::eOne,
			vk::BlendOp::eAdd,
			colorWriteMask
		);
		vk::PipelineColorBlendStateCreateInfo pipelineColorBlendStateCreateInfo(
			{},
			false,
			vk::LogicOp::eClear,
			0,
			&colorBlendAttachmentState,
			{ 1.f,1.f,1.f,1.f }
		);

		// pipeline layout
		vk::PipelineLayoutCreateInfo pipelineLayoutCreateInfo(
			{},
			0,
			{},
			0,
			{}
		);
		vk::PipelineLayout vkPipelineLayout{};
		if (m_Context.m_Device.createPipelineLayout(&pipelineLayoutCreateInfo, nullptr, &vkPipelineLayout) != vk::Result::eSuccess)
			return false;

		// graphics pipeline create
		std::vector<vk::PipelineShaderStageCreateInfo> shaderStages = { pipelineVertexShaderStageInfo, pipelineFragmentShaderStageInfo };
		vk::GraphicsPipelineCreateInfo graphicsPipelineCreateInfo(
			{},
			static_cast<uint32_t>(shaderStages.size()),
			shaderStages.data(),
			&pipelineVertexInputStateCreateInfo,
			&pipelineInputAssemblyStateCreateInfo,
			nullptr,
			&pipelineViewportStateCreateInfo,
			&pipelineRasterizationStateCreateInfo,
			&pipelineMultisampleStateCreateInfo,
			nullptr,
			&pipelineColorBlendStateCreateInfo,
			nullptr,
			vkPipelineLayout,
			m_Renderpasses[pipeline.m_passHandle.id],
			0,
			{},
			0
		);

		vk::Pipeline vkPipeline{};
		if (m_Context.m_Device.createGraphicsPipelines(nullptr, 1, &graphicsPipelineCreateInfo, nullptr, &vkPipeline) != vk::Result::eSuccess)
			return false;

		m_Pipelines.push_back(vkPipeline);
		m_PipelineLayouts.push_back(vkPipelineLayout);
		handle.id = m_NextPipelineId++;
	}

    bool Core::createRenderpass(const Renderpass &pass, RenderpassHandle &handle)
    {
        // description of all {color, input, depth/stencil} attachments of the render pass
        std::vector<vk::AttachmentDescription> attachmentDescriptions{};

        // individual references to color attachments (of a subpass)
        std::vector<vk::AttachmentReference> colorAttachmentReferences{};
        // individual reference to depth attachment (of a subpass)
        vk::AttachmentReference depthAttachmentReference{};
		vk::AttachmentReference *pDepthAttachment = nullptr;	//stays nullptr if no depth attachment used

        for(uint32_t i = 0; i < pass.attachments.size(); i++)
        {
            // TODO: Renderpass struct should hold proper format information
            vk::Format format;

            if(pass.attachments[i].layout_in_pass == AttachmentLayout::DEPTH_STENCIL_ATTACHMENT)
            {
                format = vk::Format::eD16Unorm; // depth attachments;

                depthAttachmentReference.attachment = i;
                depthAttachmentReference.layout = getVkLayoutFromAttachLayout(pass.attachments[i].layout_in_pass);
				pDepthAttachment = &depthAttachmentReference;
            }
            else
            {
                format = vk::Format::eB8G8R8A8Srgb; // color attachments, compatible with swapchain
                vk::AttachmentReference attachmentRef(i, getVkLayoutFromAttachLayout(pass.attachments[i].layout_in_pass));
                colorAttachmentReferences.push_back(attachmentRef);
            }

            vk::AttachmentDescription attachmentDesc({},
                                                     format,
                                                     vk::SampleCountFlagBits::e1,
                                                     getVKLoadOpFromAttachOp(pass.attachments[i].load_operation),
                                                     getVkStoreOpFromAttachOp(pass.attachments[i].load_operation),
                                                     vk::AttachmentLoadOp::eDontCare,
                                                     vk::AttachmentStoreOp::eDontCare,
                                                     getVkLayoutFromAttachLayout(pass.attachments[i].layout_initial),
                                                     getVkLayoutFromAttachLayout(pass.attachments[i].layout_final));
            attachmentDescriptions.push_back(attachmentDesc);
        }

        vk::SubpassDescription subpassDescription({},
			vk::PipelineBindPoint::eGraphics,
			0,
			{},
			static_cast<uint32_t>(colorAttachmentReferences.size()),
			colorAttachmentReferences.data(),
			{},
			pDepthAttachment,
			0,
			{});

        vk::RenderPassCreateInfo passInfo({},
                                          static_cast<uint32_t>(attachmentDescriptions.size()),
                                          attachmentDescriptions.data(),
                                          1,
                                          &subpassDescription,
                                          0,
                                          {});

        vk::RenderPass vkObject{nullptr};
        if(m_Context.m_Device.createRenderPass(&passInfo, nullptr, &vkObject) != vk::Result::eSuccess)
            return false;

        m_Renderpasses.push_back(vkObject);
        handle.id = m_NextPassId++;

        return true;
=======
            m_swapchainImageViews(imageViews)
    {}

    Core::~Core() {
        for( auto image: m_swapchainImageViews ){
            m_Context.getDevice().destroyImageView(image);
        }

        m_Context.getDevice().destroySwapchainKHR(m_swapchain.getSwapchain());
        m_Context.getInstance().destroySurfaceKHR( m_swapchain.getSurface() );
>>>>>>> c818872a
    }
}<|MERGE_RESOLUTION|>--- conflicted
+++ resolved
@@ -325,24 +325,6 @@
     }
 
     /**
-<<<<<<< HEAD
-     * @brief finds an queue family index that fits with the given queue flags to create a queue handle
-     * @param flag The given flag that specifies as which queue type the accessed queue should be treated
-     * @param createInfos The createInfos of the created queues depending on the logical device
-     * @param device The physical with which the queue families can be accessed
-     * @return a fitting queue family index
-     */
-    int findQueueFamilyIndex(vk::QueueFlagBits flag, std::vector<vk::DeviceQueueCreateInfo> &createInfos, vk::PhysicalDevice &device){
-        std::vector<vk::QueueFamilyProperties> queueFamilyProperties = device.getQueueFamilyProperties();
-        for (auto i = createInfos.begin(); i != createInfos.end(); ++i ) {
-            auto createInfo = *i;
-            int index = createInfo.queueFamilyIndex;
-            if(static_cast<uint32_t>(queueFamilyProperties[index].queueFlags & flag) != 0){
-                return index;
-            }
-        }
-        return -1;
-=======
      * Computes the queue handles from @p queuePairs
      * @param queuePairs The queuePairs that were created separately for each queue type (e.g., vk::QueueFlagBits::eGraphics)
      * @param device The device
@@ -356,7 +338,6 @@
             queueHandles.push_back(device.getQueue(queueFamilyIndex, queueIndex));
         }
         return queueHandles;
->>>>>>> c818872a
     }
 
     Core Core::create(const Window &window,
@@ -471,23 +452,6 @@
 
         vk::Device device = physicalDevice.createDevice(deviceCreateInfo);
 
-<<<<<<< HEAD
-        uint32_t graphicsQueueFamilyIndex = findQueueFamilyIndex({vk::QueueFlagBits::eGraphics}, qCreateInfos, physicalDevice);
-        if(graphicsQueueFamilyIndex == -1){
-            throw std::runtime_error("It is not possible to access another queue as a graphics queue.");
-        }
-        uint32_t computeQueueFamilyIndex = findQueueFamilyIndex({vk::QueueFlagBits::eCompute}, qCreateInfos, physicalDevice);
-        if(computeQueueFamilyIndex == -1){
-            throw std::runtime_error("It is not possible to access another queue as a compute queue.");
-        }
-        uint32_t transferQueueFamilyIndex = findQueueFamilyIndex({vk::QueueFlagBits::eTransfer}, qCreateInfos, physicalDevice);
-        if(transferQueueFamilyIndex == -1){
-            throw std::runtime_error("It is not possible to access another queue as a transfer queue.");
-        }
-        vk::Queue graphicsQueue = device.getQueue( graphicsQueueFamilyIndex, 0 );
-        vk::Queue computeQueue = device.getQueue(computeQueueFamilyIndex,1);
-        vk::Queue transferQueue = device.getQueue(transferQueueFamilyIndex,2);
-=======
         // maybe it can be useful to store these lists as member variable of Core
         std::vector<vk::Queue> graphicsQueues = getQueueHandles(queuePairsGraphics, device);
         std::vector<vk::Queue> computeQueues = getQueueHandles(queuePairsCompute, device);
@@ -497,24 +461,15 @@
         vk::Queue graphicsQueue = graphicsQueues[0];
         vk::Queue computeQueue = computeQueues[0];
         vk::Queue transferQueue = transferQueues[0];
->>>>>>> c818872a
 
         Context context(instance, physicalDevice, device);
 
         SwapChain swapChain = SwapChain::create(window, context);
 
-<<<<<<< HEAD
-
-=======
->>>>>>> c818872a
         std::vector<vk::Image> swapChainImages = device.getSwapchainImagesKHR(swapChain.getSwapchain());
         std::vector<vk::ImageView> imageViews;
         imageViews.reserve( swapChainImages.size() );
         //here can be swizzled with vk::ComponentSwizzle if needed
-<<<<<<< HEAD
-        // ToDo: we need the format from the surface object
-=======
->>>>>>> c818872a
         vk::ComponentMapping componentMapping(
                 vk::ComponentSwizzle::eR,
                 vk::ComponentSwizzle::eG,
@@ -549,7 +504,6 @@
             m_Context(std::move(context)),
             m_window(window),
             m_swapchain(swapChain),
-<<<<<<< HEAD
             m_swapchainImageViews(imageViews),
 			m_NextPipelineId(0),
 			m_Pipelines{},
@@ -756,38 +710,37 @@
         vk::AttachmentReference depthAttachmentReference{};
 		vk::AttachmentReference *pDepthAttachment = nullptr;	//stays nullptr if no depth attachment used
 
-        for(uint32_t i = 0; i < pass.attachments.size(); i++)
-        {
-            // TODO: Renderpass struct should hold proper format information
-            vk::Format format;
-
-            if(pass.attachments[i].layout_in_pass == AttachmentLayout::DEPTH_STENCIL_ATTACHMENT)
-            {
-                format = vk::Format::eD16Unorm; // depth attachments;
-
-                depthAttachmentReference.attachment = i;
-                depthAttachmentReference.layout = getVkLayoutFromAttachLayout(pass.attachments[i].layout_in_pass);
+		for (uint32_t i = 0; i < pass.attachments.size(); i++)
+		{
+			// TODO: Renderpass struct should hold proper format information
+			vk::Format format;
+
+			if (pass.attachments[i].layout_in_pass == AttachmentLayout::DEPTH_STENCIL_ATTACHMENT)
+			{
+				format = vk::Format::eD16Unorm; // depth attachments;
+
+				depthAttachmentReference.attachment = i;
+				depthAttachmentReference.layout = getVkLayoutFromAttachLayout(pass.attachments[i].layout_in_pass);
 				pDepthAttachment = &depthAttachmentReference;
-            }
-            else
-            {
-                format = vk::Format::eB8G8R8A8Srgb; // color attachments, compatible with swapchain
-                vk::AttachmentReference attachmentRef(i, getVkLayoutFromAttachLayout(pass.attachments[i].layout_in_pass));
-                colorAttachmentReferences.push_back(attachmentRef);
-            }
-
-            vk::AttachmentDescription attachmentDesc({},
-                                                     format,
-                                                     vk::SampleCountFlagBits::e1,
-                                                     getVKLoadOpFromAttachOp(pass.attachments[i].load_operation),
-                                                     getVkStoreOpFromAttachOp(pass.attachments[i].load_operation),
-                                                     vk::AttachmentLoadOp::eDontCare,
-                                                     vk::AttachmentStoreOp::eDontCare,
-                                                     getVkLayoutFromAttachLayout(pass.attachments[i].layout_initial),
-                                                     getVkLayoutFromAttachLayout(pass.attachments[i].layout_final));
-            attachmentDescriptions.push_back(attachmentDesc);
-        }
-
+			}
+			else
+			{
+				format = vk::Format::eB8G8R8A8Srgb; // color attachments, compatible with swapchain
+				vk::AttachmentReference attachmentRef(i, getVkLayoutFromAttachLayout(pass.attachments[i].layout_in_pass));
+				colorAttachmentReferences.push_back(attachmentRef);
+			}
+
+			vk::AttachmentDescription attachmentDesc({},
+				format,
+				vk::SampleCountFlagBits::e1,
+				getVKLoadOpFromAttachOp(pass.attachments[i].load_operation),
+				getVkStoreOpFromAttachOp(pass.attachments[i].load_operation),
+				vk::AttachmentLoadOp::eDontCare,
+				vk::AttachmentStoreOp::eDontCare,
+				getVkLayoutFromAttachLayout(pass.attachments[i].layout_initial),
+				getVkLayoutFromAttachLayout(pass.attachments[i].layout_final));
+			attachmentDescriptions.push_back(attachmentDesc);
+		}
         vk::SubpassDescription subpassDescription({},
 			vk::PipelineBindPoint::eGraphics,
 			0,
@@ -815,17 +768,5 @@
         handle.id = m_NextPassId++;
 
         return true;
-=======
-            m_swapchainImageViews(imageViews)
-    {}
-
-    Core::~Core() {
-        for( auto image: m_swapchainImageViews ){
-            m_Context.getDevice().destroyImageView(image);
-        }
-
-        m_Context.getDevice().destroySwapchainKHR(m_swapchain.getSwapchain());
-        m_Context.getInstance().destroySurfaceKHR( m_swapchain.getSurface() );
->>>>>>> c818872a
     }
 }