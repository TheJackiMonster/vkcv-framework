/**
 * @authors Artur Wasmut
 * @file src/vkcv/Core.cpp
 * @brief Handling of global states regarding dependencies
 */

#include <GLFW/glfw3.h>

#include "vkcv/Core.hpp"
#include "PassManager.hpp"
#include "PipelineManager.hpp"
#include "vkcv/BufferManager.hpp"
#include "ImageManager.hpp"
#include "DescriptorManager.hpp"
#include "Surface.hpp"
#include "ImageLayoutTransitions.hpp"

namespace vkcv
{

    Core Core::create(Window &window,
                      const char *applicationName,
                      uint32_t applicationVersion,
                      std::vector<vk::QueueFlagBits> queueFlags,
                      std::vector<const char *> instanceExtensions,
                      std::vector<const char *> deviceExtensions)
    {
        Context context = Context::create(
        		applicationName, applicationVersion,
        		queueFlags,
        		instanceExtensions,
        		deviceExtensions
		);
	
		const vk::SurfaceKHR surface = createSurface(
				window.getWindow(),
				context.getInstance(),
				context.getPhysicalDevice()
		);

        SwapChain swapChain = SwapChain::create(window, context, surface);

        std::vector<vk::Image> swapChainImages = context.getDevice().getSwapchainImagesKHR(swapChain.getSwapchain());
        std::vector<vk::ImageView> imageViews;
        imageViews.reserve( swapChainImages.size() );
        //here can be swizzled with vk::ComponentSwizzle if needed
        vk::ComponentMapping componentMapping(
                vk::ComponentSwizzle::eR,
                vk::ComponentSwizzle::eG,
                vk::ComponentSwizzle::eB,
                vk::ComponentSwizzle::eA );

        vk::ImageSubresourceRange subResourceRange( vk::ImageAspectFlagBits::eColor, 0, 1, 0, 1 );

        for ( auto image : swapChainImages )
        {
            vk::ImageViewCreateInfo imageViewCreateInfo(
                    vk::ImageViewCreateFlags(),
                    image,
                    vk::ImageViewType::e2D,
                    swapChain.getSurfaceFormat().format,
                    componentMapping,
                    subResourceRange
            );

            imageViews.push_back(context.getDevice().createImageView(imageViewCreateInfo));
        }

        const auto& queueManager = context.getQueueManager();
        
		const int						graphicQueueFamilyIndex	= queueManager.getGraphicsQueues()[0].familyIndex;
		const std::unordered_set<int>	queueFamilySet			= generateQueueFamilyIndexSet(queueManager);
		const auto						commandResources		= createCommandResources(context.getDevice(), queueFamilySet);
		const auto						defaultSyncResources	= createSyncResources(context.getDevice());

        window.e_resize.add([&](int width, int height){
            recreateSwapchain(width,height);
        });

        return Core(std::move(context) , window, swapChain, imageViews, commandResources, defaultSyncResources);
    }

    const Context &Core::getContext() const
    {
        return m_Context;
    }

	Core::Core(Context &&context, Window &window , SwapChain swapChain,  std::vector<vk::ImageView> imageViews,
		const CommandResources& commandResources, const SyncResources& syncResources) noexcept :
            m_Context(std::move(context)),
            m_window(window),
            m_swapchain(swapChain),
            m_swapchainImageViews(imageViews),
            m_PassManager{std::make_unique<PassManager>(m_Context.m_Device)},
            m_PipelineManager{std::make_unique<PipelineManager>(m_Context.m_Device)},
            m_DescriptorManager(std::make_unique<DescriptorManager>(m_Context.m_Device)),
			m_BufferManager{std::unique_ptr<BufferManager>(new BufferManager())},
			m_ImageManager{std::unique_ptr<ImageManager>(new ImageManager(*m_BufferManager))},
            m_CommandResources(commandResources),
            m_SyncResources(syncResources)
	{
    	m_BufferManager->m_core = this;
    	m_BufferManager->init();
    	
    	m_ImageManager->m_core = this;
	}

	Core::~Core() noexcept {
		m_Context.getDevice().waitIdle();
		for (auto image : m_swapchainImageViews) {
			m_Context.m_Device.destroyImageView(image);
		}

		destroyCommandResources(m_Context.getDevice(), m_CommandResources);
		destroySyncResources(m_Context.getDevice(), m_SyncResources);
		destroyTemporaryFramebuffers();

		m_Context.m_Device.destroySwapchainKHR(m_swapchain.getSwapchain());
		m_Context.m_Instance.destroySurfaceKHR(m_swapchain.getSurface());
	}

    PipelineHandle Core::createGraphicsPipeline(const PipelineConfig &config)
    {
        return m_PipelineManager->createPipeline(config, *m_PassManager);
    }


    PassHandle Core::createPass(const PassConfig &config)
    {
        return m_PassManager->createPass(config);
    }

	Result Core::acquireSwapchainImage() {
    	uint32_t imageIndex;
    	
		const auto& acquireResult = m_Context.getDevice().acquireNextImageKHR(
			m_swapchain.getSwapchain(), 
			std::numeric_limits<uint64_t>::max(), 
			m_SyncResources.swapchainImageAcquired,
			nullptr, 
			&imageIndex, {}
		);
		
		if (acquireResult != vk::Result::eSuccess) {
			return Result::ERROR;
		}
		
		m_currentSwapchainImageIndex = imageIndex;
		return Result::SUCCESS;
	}

	void Core::destroyTemporaryFramebuffers() {
		for (const vk::Framebuffer f : m_TemporaryFramebuffers) {
			m_Context.getDevice().destroyFramebuffer(f);
		}
		m_TemporaryFramebuffers.clear();
	}

	void Core::beginFrame() {
    	if (acquireSwapchainImage() != Result::SUCCESS) {
    		return;
    	}
		m_Context.getDevice().waitIdle();	// FIMXE: this is a sin against graphics programming, but its getting late - Alex
		destroyTemporaryFramebuffers();
	}
	
	vk::Framebuffer createFramebuffer(const vk::Device device, const vk::RenderPass& renderpass,
									  const int width, const int height, const std::vector<vk::ImageView>& attachments) {
		const vk::FramebufferCreateFlags flags = {};
		const vk::FramebufferCreateInfo createInfo(flags, renderpass, attachments.size(), attachments.data(), width, height, 1);
		return device.createFramebuffer(createInfo);
	}

	void Core::renderMesh(const PassHandle renderpassHandle, const PipelineHandle pipelineHandle, 
		const int width, const int height, const size_t pushConstantSize, const void *pushConstantData,
		const std::vector<VertexBufferBinding>& vertexBufferBindings, const BufferHandle indexBuffer, const size_t indexCount) {

		if (m_currentSwapchainImageIndex == std::numeric_limits<uint32_t>::max()) {
			return;
		}

		const vk::RenderPass renderpass = m_PassManager->getVkPass(renderpassHandle);
		const PassConfig passConfig = m_PassManager->getPassConfig(renderpassHandle);
		
		ImageHandle depthImage;
		
		for (const auto& attachment : passConfig.attachments) {
			if (attachment.layout_final == AttachmentLayout::DEPTH_STENCIL_ATTACHMENT) {
				depthImage = m_ImageManager->createImage(width, height, 1, attachment.format);
				break;
			}
		}
		
		const vk::ImageView imageView	= m_swapchainImageViews[m_currentSwapchainImageIndex];
		const vk::Pipeline pipeline		= m_PipelineManager->getVkPipeline(pipelineHandle);
        const vk::PipelineLayout pipelineLayout = m_PipelineManager->getVkPipelineLayout(pipelineHandle);
		const vk::Rect2D renderArea(vk::Offset2D(0, 0), vk::Extent2D(width, height));
		const vk::Buffer vulkanIndexBuffer	= m_BufferManager->getBuffer(indexBuffer);

		std::vector<vk::ImageView> attachments;
		attachments.push_back(imageView);
		
		if (depthImage) {
			attachments.push_back(m_ImageManager->getVulkanImageView(depthImage));
		}
		
		const vk::Framebuffer framebuffer = createFramebuffer(
				m_Context.getDevice(),
				renderpass,
				width,
				height,
				attachments
		);
		
		m_TemporaryFramebuffers.push_back(framebuffer);

		auto &bufferManager = m_BufferManager;

		SubmitInfo submitInfo;
		submitInfo.queueType = QueueType::Graphics;
		submitInfo.signalSemaphores = { m_SyncResources.renderFinished };
<<<<<<< HEAD
		submitCommands(submitInfo, [renderpass, renderArea, imageView, framebuffer, pipeline, pipelineLayout, 
			pushConstantSize, pushConstantData, &vertexBufferBindings, indexCount, vulkanIndexBuffer, &bufferManager](const vk::CommandBuffer& cmdBuffer) {

			const std::array<float, 4> clearColor = { 0.f, 0.f, 0.f, 1.f };
			const vk::ClearValue clearValues(clearColor);

			const vk::RenderPassBeginInfo beginInfo(renderpass, framebuffer, renderArea, 1, &clearValues);
=======
		submitCommands(submitInfo, [&](const vk::CommandBuffer& cmdBuffer) {
			std::vector<vk::ClearValue> clearValues;
			
			for (const auto& attachment : passConfig.attachments) {
				if (attachment.load_operation == AttachmentOperation::CLEAR) {
					float clear = 0.0f;
					
					if (attachment.layout_final == AttachmentLayout::DEPTH_STENCIL_ATTACHMENT) {
						clear = 1.0f;
					}
					
					clearValues.emplace_back(std::array<float, 4>{
							clear,
							clear,
							clear,
							1.f
					});
				}
			}

			const vk::RenderPassBeginInfo beginInfo(renderpass, framebuffer, renderArea, clearValues.size(), clearValues.data());
>>>>>>> 692cabd5
			const vk::SubpassContents subpassContents = {};
			cmdBuffer.beginRenderPass(beginInfo, subpassContents, {});

			cmdBuffer.bindPipeline(vk::PipelineBindPoint::eGraphics, pipeline, {});

			for (uint32_t i = 0; i < vertexBufferBindings.size(); i++) {
				const auto &vertexBinding = vertexBufferBindings[i];
				const auto vertexBuffer = bufferManager->getBuffer(vertexBinding.buffer);
				cmdBuffer.bindVertexBuffers(i, (vertexBuffer), (vertexBinding.offset));
			}
			
			cmdBuffer.bindIndexBuffer(vulkanIndexBuffer, 0, vk::IndexType::eUint16);	//FIXME: choose proper size
			cmdBuffer.pushConstants(pipelineLayout, vk::ShaderStageFlagBits::eAll, 0, pushConstantSize, pushConstantData);
			cmdBuffer.drawIndexed(indexCount, 1, 0, 0, {});
			cmdBuffer.endRenderPass();
		}, [&]() {
			m_ImageManager->destroyImage(depthImage);
		});
	}

	void Core::endFrame() {
		if (m_currentSwapchainImageIndex == std::numeric_limits<uint32_t>::max()) {
			return;
		}
  
		const auto swapchainImages = m_Context.getDevice().getSwapchainImagesKHR(m_swapchain.getSwapchain());
		const vk::Image presentImage = swapchainImages[m_currentSwapchainImageIndex];
		
		const auto& queueManager = m_Context.getQueueManager();
		std::array<vk::Semaphore, 2> waitSemaphores{ 
			m_SyncResources.renderFinished, 
			m_SyncResources.swapchainImageAcquired };

		vk::Result presentResult;
		const vk::SwapchainKHR& swapchain = m_swapchain.getSwapchain();
		const vk::PresentInfoKHR presentInfo(
			waitSemaphores,
			swapchain,
			m_currentSwapchainImageIndex, 
			presentResult);
        queueManager.getPresentQueue().handle.presentKHR(presentInfo);
		if (presentResult != vk::Result::eSuccess) {
			std::cout << "Error: swapchain present failed" << std::endl;
		}
	}

	vk::Format Core::getSwapchainImageFormat() {
		return m_swapchain.getSurfaceFormat().format;
	}

    void Core::recreateSwapchain(int width, int height) {
        /* boilerplate for #34 */
        std::cout << "Resized to : " << width << " , " << height << std::endl;
    }
	
	void Core::submitCommands(const SubmitInfo &submitInfo, const RecordCommandFunction& record, const FinishCommandFunction& finish)
	{
		const vk::Device& device = m_Context.getDevice();

		const vkcv::Queue		queue		= getQueueForSubmit(submitInfo.queueType, m_Context.getQueueManager());
		const vk::CommandPool	cmdPool		= chooseCmdPool(queue, m_CommandResources);
		const vk::CommandBuffer	cmdBuffer	= allocateCommandBuffer(device, cmdPool);

		beginCommandBuffer(cmdBuffer, vk::CommandBufferUsageFlagBits::eOneTimeSubmit);
		record(cmdBuffer);
		cmdBuffer.end();

		const vk::Fence waitFence = createFence(device);
		submitCommandBufferToQueue(queue.handle, cmdBuffer, waitFence, submitInfo.waitSemaphores, submitInfo.signalSemaphores);
		waitForFence(device, waitFence);
		device.destroyFence(waitFence);
		
		device.freeCommandBuffers(cmdPool, cmdBuffer);
		
		if (finish) {
			finish();
		}
	}
	
	Image Core::createImage(vk::Format format, uint32_t width, uint32_t height, uint32_t depth)
	{
    	return Image::create(m_ImageManager.get(), format, width, height, depth);
	}

    ResourcesHandle Core::createResourceDescription(const std::vector<DescriptorSet> &descriptorSets)
    {
        return m_DescriptorManager->createResourceDescription(descriptorSets);
    }
}<|MERGE_RESOLUTION|>--- conflicted
+++ resolved
@@ -219,15 +219,7 @@
 		SubmitInfo submitInfo;
 		submitInfo.queueType = QueueType::Graphics;
 		submitInfo.signalSemaphores = { m_SyncResources.renderFinished };
-<<<<<<< HEAD
-		submitCommands(submitInfo, [renderpass, renderArea, imageView, framebuffer, pipeline, pipelineLayout, 
-			pushConstantSize, pushConstantData, &vertexBufferBindings, indexCount, vulkanIndexBuffer, &bufferManager](const vk::CommandBuffer& cmdBuffer) {
-
-			const std::array<float, 4> clearColor = { 0.f, 0.f, 0.f, 1.f };
-			const vk::ClearValue clearValues(clearColor);
-
-			const vk::RenderPassBeginInfo beginInfo(renderpass, framebuffer, renderArea, 1, &clearValues);
-=======
+
 		submitCommands(submitInfo, [&](const vk::CommandBuffer& cmdBuffer) {
 			std::vector<vk::ClearValue> clearValues;
 			
@@ -249,7 +241,6 @@
 			}
 
 			const vk::RenderPassBeginInfo beginInfo(renderpass, framebuffer, renderArea, clearValues.size(), clearValues.data());
->>>>>>> 692cabd5
 			const vk::SubpassContents subpassContents = {};
 			cmdBuffer.beginRenderPass(beginInfo, subpassContents, {});
 
