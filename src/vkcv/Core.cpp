/**
 * @authors Artur Wasmut
 * @file src/vkcv/Core.cpp
 * @brief Handling of global states regarding dependencies
 */

#include <GLFW/glfw3.h>

#include "vkcv/Core.hpp"
#include "PassManager.hpp"
#include "PipelineManager.hpp"
#include "vkcv/BufferManager.hpp"
#include "SamplerManager.hpp"
#include "ImageManager.hpp"
#include "DescriptorManager.hpp"
#include "ImageLayoutTransitions.hpp"
#include "vkcv/CommandStreamManager.hpp"

#include "vkcv/Logger.hpp"

namespace vkcv
{

    Core Core::create(Window &window,
                      const char *applicationName,
                      uint32_t applicationVersion,
                      std::vector<vk::QueueFlagBits> queueFlags,
                      std::vector<const char *> instanceExtensions,
                      std::vector<const char *> deviceExtensions)
    {
        Context context = Context::create(
        		applicationName, applicationVersion,
        		queueFlags,
        		instanceExtensions,
        		deviceExtensions
		);

        Swapchain swapChain = Swapchain::create(window, context);

		 std::vector<vk::ImageView> swapchainImageViews = createSwapchainImageViews( context, swapChain);

        const auto& queueManager = context.getQueueManager();
        
		const int						graphicQueueFamilyIndex	= queueManager.getGraphicsQueues()[0].familyIndex;
		const std::unordered_set<int>	queueFamilySet			= generateQueueFamilyIndexSet(queueManager);
		const auto						commandResources		= createCommandResources(context.getDevice(), queueFamilySet);
		const auto						defaultSyncResources	= createSyncResources(context.getDevice());

        return Core(std::move(context) , window, swapChain, swapchainImageViews, commandResources, defaultSyncResources);
    }

    const Context &Core::getContext() const
    {
        return m_Context;
    }
    
    const Swapchain& Core::getSwapchain() const {
    	return m_swapchain;
    }

<<<<<<< HEAD
    Core::Core(Context &&context, Window &window, const SwapChain& swapChain,  std::vector<vk::ImageView> swapchainImageViews,
=======
    Core::Core(Context &&context, Window &window, const Swapchain& swapChain,  std::vector<vk::ImageView> imageViews,
>>>>>>> d97962c3
        const CommandResources& commandResources, const SyncResources& syncResources) noexcept :
            m_Context(std::move(context)),
            m_window(window),
            m_swapchain(swapChain),
            m_PassManager{std::make_unique<PassManager>(m_Context.m_Device)},
            m_PipelineManager{std::make_unique<PipelineManager>(m_Context.m_Device)},
            m_DescriptorManager(std::make_unique<DescriptorManager>(m_Context.m_Device)),
            m_BufferManager{std::unique_ptr<BufferManager>(new BufferManager())},
            m_SamplerManager(std::unique_ptr<SamplerManager>(new SamplerManager(m_Context.m_Device))),
            m_ImageManager{std::unique_ptr<ImageManager>(new ImageManager(*m_BufferManager))},
            m_CommandStreamManager{std::unique_ptr<CommandStreamManager>(new CommandStreamManager)},
            m_CommandResources(commandResources),
            m_SyncResources(syncResources)
	{
		m_BufferManager->m_core = this;
		m_BufferManager->init();
		m_CommandStreamManager->init(this);

		m_ImageManager->m_core = this;
		
		e_resizeHandle = m_window.e_resize.add( [&](int width, int height) {
			m_swapchain.signalSwapchainRecreation();
		});

		const auto swapchainImages = m_Context.getDevice().getSwapchainImagesKHR(m_swapchain.getSwapchain());
		m_ImageManager->setSwapchainImages(
			swapchainImages, 
			swapchainImageViews, 
			swapChain.getExtent().width,
			swapChain.getExtent().height,
			swapChain.getSwapchainFormat());
	}

	Core::~Core() noexcept {
    	m_window.e_resize.remove(e_resizeHandle);
    	
		m_Context.getDevice().waitIdle();

		destroyCommandResources(m_Context.getDevice(), m_CommandResources);
		destroySyncResources(m_Context.getDevice(), m_SyncResources);

		m_Context.m_Device.destroySwapchainKHR(m_swapchain.getSwapchain());
		m_Context.m_Instance.destroySurfaceKHR(m_swapchain.getSurface());
	}

    PipelineHandle Core::createGraphicsPipeline(const PipelineConfig &config)
    {
        return m_PipelineManager->createPipeline(config, *m_PassManager);
    }

    PipelineHandle Core::createComputePipeline(
        const ShaderProgram &shaderProgram, 
        const std::vector<vk::DescriptorSetLayout>& descriptorSetLayouts)
    {
        return m_PipelineManager->createComputePipeline(shaderProgram, descriptorSetLayouts);
    }


    PassHandle Core::createPass(const PassConfig &config)
    {
        return m_PassManager->createPass(config);
    }

	Result Core::acquireSwapchainImage() {
    	uint32_t imageIndex;
		
    	vk::Result result;
    	
		try {
			result = m_Context.getDevice().acquireNextImageKHR(
					m_swapchain.getSwapchain(),
					std::numeric_limits<uint64_t>::max(),
					m_SyncResources.swapchainImageAcquired,
					nullptr,
					&imageIndex, {}
			);
		} catch (vk::OutOfDateKHRError e) {
			result = vk::Result::eErrorOutOfDateKHR;
		}
		
		if (result != vk::Result::eSuccess) {
			vkcv_log(LogLevel::ERROR, "%s", vk::to_string(result).c_str());
			return Result::ERROR;
		}
		
		m_currentSwapchainImageIndex = imageIndex;
		return Result::SUCCESS;
	}

	bool Core::beginFrame(uint32_t& width, uint32_t& height) {
		if (m_swapchain.shouldUpdateSwapchain()) {
			m_Context.getDevice().waitIdle();

			m_swapchain.updateSwapchain(m_Context, m_window);
			const auto swapchainViews = createSwapchainImageViews(m_Context, m_swapchain);
			const auto swapchainImages = m_Context.getDevice().getSwapchainImagesKHR(m_swapchain.getSwapchain());

			m_ImageManager->setSwapchainImages(swapchainImages, swapchainViews, width, height, m_swapchain.getSwapchainFormat());
		}
		
    	if (acquireSwapchainImage() != Result::SUCCESS) {
			vkcv_log(LogLevel::ERROR, "Acquire failed");
    		
    		m_currentSwapchainImageIndex = std::numeric_limits<uint32_t>::max();
    	}
		
		m_Context.getDevice().waitIdle(); // TODO: this is a sin against graphics programming, but its getting late - Alex
		
		const auto& extent = m_swapchain.getExtent();
		
		width = extent.width;
		height = extent.height;
		
		m_ImageManager->setCurrentSwapchainImageIndex(m_currentSwapchainImageIndex);

		return (m_currentSwapchainImageIndex != std::numeric_limits<uint32_t>::max());
	}

	void Core::recordDrawcallsToCmdStream(
		const CommandStreamHandle       cmdStreamHandle,
		const PassHandle                renderpassHandle, 
		const PipelineHandle            pipelineHandle, 
        const PushConstantData          &pushConstantData,
        const std::vector<DrawcallInfo> &drawcalls,
		const std::vector<ImageHandle>  &renderTargets) {

		if (m_currentSwapchainImageIndex == std::numeric_limits<uint32_t>::max()) {
			return;
		}

		uint32_t width;
		uint32_t height;
		if (renderTargets.size() > 0) {
			const vkcv::ImageHandle firstImage = renderTargets[0];
			if (firstImage.isSwapchainImage()) {
				const auto& swapchainExtent = m_swapchain.getExtent();
				width = swapchainExtent.width;
				height = swapchainExtent.height;
			}
			else {
				width = m_ImageManager->getImageWidth(firstImage);
				height = m_ImageManager->getImageHeight(firstImage);
			}
		}
		else {
			width = 1;
			height = 1;
		}
		// TODO: validate that width/height match for all attachments

		const vk::RenderPass renderpass = m_PassManager->getVkPass(renderpassHandle);
		const PassConfig passConfig = m_PassManager->getPassConfig(renderpassHandle);

		const vk::Pipeline pipeline		= m_PipelineManager->getVkPipeline(pipelineHandle);
		const vk::PipelineLayout pipelineLayout = m_PipelineManager->getVkPipelineLayout(pipelineHandle);
		const vk::Rect2D renderArea(vk::Offset2D(0, 0), vk::Extent2D(width, height));

		std::vector<vk::ImageView> attachmentsViews;
		for (const ImageHandle handle : renderTargets) {
			vk::ImageView targetHandle;
			const auto cmdBuffer = m_CommandStreamManager->getStreamCommandBuffer(cmdStreamHandle);

			targetHandle = m_ImageManager->getVulkanImageView(handle);
			const bool isDepthImage = isDepthFormat(m_ImageManager->getImageFormat(handle));
			const vk::ImageLayout targetLayout = 
				isDepthImage ? vk::ImageLayout::eDepthStencilAttachmentOptimal : vk::ImageLayout::eColorAttachmentOptimal;
			m_ImageManager->recordImageLayoutTransition(handle, targetLayout, cmdBuffer);
			attachmentsViews.push_back(targetHandle);
		}
		
        const vk::FramebufferCreateInfo createInfo(
            {},
            renderpass,
            static_cast<uint32_t>(attachmentsViews.size()),
            attachmentsViews.data(),
            width,
            height,
            1
		);
		
		vk::Framebuffer framebuffer = m_Context.m_Device.createFramebuffer(createInfo);
        
        if (!framebuffer) {
			vkcv_log(LogLevel::ERROR, "Failed to create temporary framebuffer");
            return;
        }

        vk::Viewport dynamicViewport(
        		0.0f, 0.0f,
            	static_cast<float>(width), static_cast<float>(height),
            0.0f, 1.0f
		);

        vk::Rect2D dynamicScissor({0, 0}, {width, height});

		auto &bufferManager = m_BufferManager;

		SubmitInfo submitInfo;
		submitInfo.queueType = QueueType::Graphics;
		submitInfo.signalSemaphores = { m_SyncResources.renderFinished };

		auto submitFunction = [&](const vk::CommandBuffer& cmdBuffer) {
            std::vector<vk::ClearValue> clearValues;

            for (const auto& attachment : passConfig.attachments) {
                if (attachment.load_operation == AttachmentOperation::CLEAR) {
                    float clear = 0.0f;

                    if (isDepthFormat(attachment.format)) {
                        clear = 1.0f;
                    }

                    clearValues.emplace_back(std::array<float, 4>{
                            clear,
                            clear,
                            clear,
                            1.f
                    });
                }
            }

            const vk::RenderPassBeginInfo beginInfo(renderpass, framebuffer, renderArea, clearValues.size(), clearValues.data());
            const vk::SubpassContents subpassContents = {};
            cmdBuffer.beginRenderPass(beginInfo, subpassContents, {});

            cmdBuffer.bindPipeline(vk::PipelineBindPoint::eGraphics, pipeline, {});

            const PipelineConfig &pipeConfig = m_PipelineManager->getPipelineConfig(pipelineHandle);
            if(pipeConfig.m_UseDynamicViewport)
            {
                cmdBuffer.setViewport(0, 1, &dynamicViewport);
                cmdBuffer.setScissor(0, 1, &dynamicScissor);
            }

            for (int i = 0; i < drawcalls.size(); i++) {
                recordDrawcall(drawcalls[i], cmdBuffer, pipelineLayout, pushConstantData, i);
            }

            cmdBuffer.endRenderPass();
        };

        auto finishFunction = [framebuffer, this]()
        {
            m_Context.m_Device.destroy(framebuffer);
        };

		recordCommandsToStream(cmdStreamHandle, submitFunction, finishFunction);
	}

	void Core::recordComputeDispatchToCmdStream(
		CommandStreamHandle cmdStreamHandle,
		PipelineHandle computePipeline,
		const uint32_t dispatchCount[3],
		const std::vector<DescriptorSetUsage>& descriptorSetUsages,
		const PushConstantData& pushConstantData) {

		auto submitFunction = [&](const vk::CommandBuffer& cmdBuffer) {

			const auto pipelineLayout = m_PipelineManager->getVkPipelineLayout(computePipeline);

			cmdBuffer.bindPipeline(vk::PipelineBindPoint::eCompute, m_PipelineManager->getVkPipeline(computePipeline));
			for (const auto& usage : descriptorSetUsages) {
				cmdBuffer.bindDescriptorSets(
					vk::PipelineBindPoint::eCompute,
					pipelineLayout,
					usage.setLocation,
					{ usage.vulkanHandle },
					{});
			}
			if (pushConstantData.sizePerDrawcall > 0) {
				cmdBuffer.pushConstants(
					pipelineLayout,
					vk::ShaderStageFlagBits::eCompute,
					0,
					pushConstantData.sizePerDrawcall,
					pushConstantData.data);
			}
			cmdBuffer.dispatch(dispatchCount[0], dispatchCount[1], dispatchCount[2]);
		};

		recordCommandsToStream(cmdStreamHandle, submitFunction, nullptr);
	}

	void Core::endFrame() {
		if (m_currentSwapchainImageIndex == std::numeric_limits<uint32_t>::max()) {
			return;
		}
  
		const auto swapchainImages = m_Context.getDevice().getSwapchainImagesKHR(m_swapchain.getSwapchain());

		const auto& queueManager = m_Context.getQueueManager();
		std::array<vk::Semaphore, 2> waitSemaphores{
			m_SyncResources.renderFinished,
			m_SyncResources.swapchainImageAcquired
		};

		const vk::SwapchainKHR& swapchain = m_swapchain.getSwapchain();
		const vk::PresentInfoKHR presentInfo(
			waitSemaphores,
			swapchain,
			m_currentSwapchainImageIndex
		);
		
		vk::Result result;
		
		try {
			result = queueManager.getPresentQueue().handle.presentKHR(presentInfo);
		} catch (vk::OutOfDateKHRError e) {
			result = vk::Result::eErrorOutOfDateKHR;
		}
		
		if (result != vk::Result::eSuccess) {
			vkcv_log(LogLevel::ERROR, "Swapchain present failed (%s)", vk::to_string(result).c_str());
		}
	}
	
	void Core::recordAndSubmitCommands(
		const SubmitInfo &submitInfo, 
		const RecordCommandFunction &record, 
		const FinishCommandFunction &finish)
	{
		const vk::Device& device = m_Context.getDevice();

		const vkcv::Queue		queue		= getQueueForSubmit(submitInfo.queueType, m_Context.getQueueManager());
		const vk::CommandPool	cmdPool		= chooseCmdPool(queue, m_CommandResources);
		const vk::CommandBuffer	cmdBuffer	= allocateCommandBuffer(device, cmdPool);

		beginCommandBuffer(cmdBuffer, vk::CommandBufferUsageFlagBits::eOneTimeSubmit);
		record(cmdBuffer);
		cmdBuffer.end();
		
		vk::Fence waitFence;
		
		if (!submitInfo.fence) {
			waitFence = createFence(device);
		}
		
		submitCommandBufferToQueue(queue.handle, cmdBuffer, waitFence, submitInfo.waitSemaphores, submitInfo.signalSemaphores);
		waitForFence(device, waitFence);
		
		if (!submitInfo.fence) {
			device.destroyFence(waitFence);
		}
		
		device.freeCommandBuffers(cmdPool, cmdBuffer);
		
		if (finish) {
			finish();
		}
	}

	CommandStreamHandle Core::createCommandStream(QueueType queueType) {

		const vk::Device&       device  = m_Context.getDevice();
		const vkcv::Queue       queue   = getQueueForSubmit(queueType, m_Context.getQueueManager());
		const vk::CommandPool   cmdPool = chooseCmdPool(queue, m_CommandResources);

		return m_CommandStreamManager->createCommandStream(queue.handle, cmdPool);
	}

    void Core::recordCommandsToStream(
		const CommandStreamHandle   cmdStreamHandle,
		const RecordCommandFunction &record, 
		const FinishCommandFunction &finish) {

		m_CommandStreamManager->recordCommandsToStream(cmdStreamHandle, record);
		if (finish) {
			m_CommandStreamManager->addFinishCallbackToStream(cmdStreamHandle, finish);
		}
	}

	void Core::submitCommandStream(const CommandStreamHandle handle) {
		std::vector<vk::Semaphore> waitSemaphores;
		// FIXME: add proper user controllable sync
		std::vector<vk::Semaphore> signalSemaphores = { m_SyncResources.renderFinished };
		m_CommandStreamManager->submitCommandStreamSynchronous(handle, waitSemaphores, signalSemaphores);
	}

	SamplerHandle Core::createSampler(SamplerFilterType magFilter, SamplerFilterType minFilter,
									  SamplerMipmapMode mipmapMode, SamplerAddressMode addressMode) {
		return m_SamplerManager->createSampler(magFilter, minFilter, mipmapMode, addressMode);
	}

	Image Core::createImage(vk::Format format, uint32_t width, uint32_t height, uint32_t depth, bool supportStorage, bool supportColorAttachment)
	{
    	return Image::create(m_ImageManager.get(), format, width, height, depth, supportStorage, supportColorAttachment);
	}

    DescriptorSetHandle Core::createDescriptorSet(const std::vector<DescriptorBinding>& bindings)
    {
        return m_DescriptorManager->createDescriptorSet(bindings);
    }

	void Core::writeDescriptorSet(DescriptorSetHandle handle, const DescriptorWrites &writes) {
		m_DescriptorManager->writeDescriptorSet(
			handle,
			writes, 
			*m_ImageManager, 
			*m_BufferManager, 
			*m_SamplerManager);
	}

	DescriptorSet Core::getDescriptorSet(const DescriptorSetHandle handle) const {
		return m_DescriptorManager->getDescriptorSet(handle);
	}

<<<<<<< HEAD
    std::vector<vk::ImageView> Core::createSwapchainImageViews( Context &context, SwapChain& swapChain){
=======
    std::vector<vk::ImageView> Core::createImageViews( Context &context, Swapchain& swapChain){
>>>>>>> d97962c3
        std::vector<vk::ImageView> imageViews;
        std::vector<vk::Image> swapChainImages = context.getDevice().getSwapchainImagesKHR(swapChain.getSwapchain());
        imageViews.reserve( swapChainImages.size() );
        //here can be swizzled with vk::ComponentSwizzle if needed
        vk::ComponentMapping componentMapping(
                vk::ComponentSwizzle::eR,
                vk::ComponentSwizzle::eG,
                vk::ComponentSwizzle::eB,
                vk::ComponentSwizzle::eA );

        vk::ImageSubresourceRange subResourceRange( vk::ImageAspectFlagBits::eColor, 0, 1, 0, 1 );

        for ( auto image : swapChainImages )
        {
            vk::ImageViewCreateInfo imageViewCreateInfo(
                    vk::ImageViewCreateFlags(),
                    image,
                    vk::ImageViewType::e2D,
                    swapChain.getFormat(),
                    componentMapping,
                    subResourceRange);

            imageViews.push_back(context.getDevice().createImageView(imageViewCreateInfo));
        }
        return imageViews;
    }

	void Core::prepareSwapchainImageForPresent(const CommandStreamHandle cmdStream) {
		auto swapchainHandle = ImageHandle::createSwapchainImageHandle();
		recordCommandsToStream(cmdStream, [swapchainHandle, this](const vk::CommandBuffer cmdBuffer) {
			m_ImageManager->recordImageLayoutTransition(swapchainHandle, vk::ImageLayout::ePresentSrcKHR, cmdBuffer);
		}, nullptr);
	}

	void Core::prepareImageForSampling(const CommandStreamHandle cmdStream, const ImageHandle image) {
		recordCommandsToStream(cmdStream, [image, this](const vk::CommandBuffer cmdBuffer) {
			m_ImageManager->recordImageLayoutTransition(image, vk::ImageLayout::eShaderReadOnlyOptimal, cmdBuffer);
		}, nullptr);
	}
<<<<<<< HEAD

	void Core::prepareImageForStorage(const CommandStreamHandle cmdStream, const ImageHandle image) {
		recordCommandsToStream(cmdStream, [image, this](const vk::CommandBuffer cmdBuffer) {
			m_ImageManager->recordImageLayoutTransition(image, vk::ImageLayout::eGeneral, cmdBuffer);
		}, nullptr);
	}

	void Core::recordImageMemoryBarrier(const CommandStreamHandle cmdStream, const ImageHandle image) {
		recordCommandsToStream(cmdStream, [image, this](const vk::CommandBuffer cmdBuffer) {
			m_ImageManager->recordImageMemoryBarrier(image, cmdBuffer);
		}, nullptr);
	}

	void Core::recordBufferMemoryBarrier(const CommandStreamHandle cmdStream, const BufferHandle buffer) {
		recordCommandsToStream(cmdStream, [buffer, this](const vk::CommandBuffer cmdBuffer) {
			m_BufferManager->recordBufferMemoryBarrier(buffer, cmdBuffer);
		}, nullptr);
	}
=======
	
	const vk::ImageView& Core::getSwapchainImageView() const {
    	return m_swapchainImageViews[m_currentSwapchainImageIndex];
    }
	
>>>>>>> d97962c3
}<|MERGE_RESOLUTION|>--- conflicted
+++ resolved
@@ -58,11 +58,7 @@
     	return m_swapchain;
     }
 
-<<<<<<< HEAD
-    Core::Core(Context &&context, Window &window, const SwapChain& swapChain,  std::vector<vk::ImageView> swapchainImageViews,
-=======
-    Core::Core(Context &&context, Window &window, const Swapchain& swapChain,  std::vector<vk::ImageView> imageViews,
->>>>>>> d97962c3
+    Core::Core(Context &&context, Window &window, const Swapchain& swapChain,  std::vector<vk::ImageView> swapchainImageViews,
         const CommandResources& commandResources, const SyncResources& syncResources) noexcept :
             m_Context(std::move(context)),
             m_window(window),
@@ -93,7 +89,7 @@
 			swapchainImageViews, 
 			swapChain.getExtent().width,
 			swapChain.getExtent().height,
-			swapChain.getSwapchainFormat());
+			swapChain.getFormat());
 	}
 
 	Core::~Core() noexcept {
@@ -160,7 +156,7 @@
 			const auto swapchainViews = createSwapchainImageViews(m_Context, m_swapchain);
 			const auto swapchainImages = m_Context.getDevice().getSwapchainImagesKHR(m_swapchain.getSwapchain());
 
-			m_ImageManager->setSwapchainImages(swapchainImages, swapchainViews, width, height, m_swapchain.getSwapchainFormat());
+			m_ImageManager->setSwapchainImages(swapchainImages, swapchainViews, width, height, m_swapchain.getFormat());
 		}
 		
     	if (acquireSwapchainImage() != Result::SUCCESS) {
@@ -469,11 +465,7 @@
 		return m_DescriptorManager->getDescriptorSet(handle);
 	}
 
-<<<<<<< HEAD
-    std::vector<vk::ImageView> Core::createSwapchainImageViews( Context &context, SwapChain& swapChain){
-=======
-    std::vector<vk::ImageView> Core::createImageViews( Context &context, Swapchain& swapChain){
->>>>>>> d97962c3
+    std::vector<vk::ImageView> Core::createSwapchainImageViews( Context &context, Swapchain& swapChain){
         std::vector<vk::ImageView> imageViews;
         std::vector<vk::Image> swapChainImages = context.getDevice().getSwapchainImagesKHR(swapChain.getSwapchain());
         imageViews.reserve( swapChainImages.size() );
@@ -513,7 +505,6 @@
 			m_ImageManager->recordImageLayoutTransition(image, vk::ImageLayout::eShaderReadOnlyOptimal, cmdBuffer);
 		}, nullptr);
 	}
-<<<<<<< HEAD
 
 	void Core::prepareImageForStorage(const CommandStreamHandle cmdStream, const ImageHandle image) {
 		recordCommandsToStream(cmdStream, [image, this](const vk::CommandBuffer cmdBuffer) {
@@ -532,11 +523,9 @@
 			m_BufferManager->recordBufferMemoryBarrier(buffer, cmdBuffer);
 		}, nullptr);
 	}
-=======
 	
 	const vk::ImageView& Core::getSwapchainImageView() const {
-    	return m_swapchainImageViews[m_currentSwapchainImageIndex];
+    	return m_ImageManager->getVulkanImageView(vkcv::ImageHandle::createSwapchainImageHandle());
     }
 	
->>>>>>> d97962c3
 }