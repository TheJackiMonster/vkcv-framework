--- conflicted
+++ resolved
@@ -292,10 +292,7 @@
 		
 		return true;
 	}
-
-<<<<<<< HEAD
-    vk::BaseOutStructure* FeatureManager::findFeatureStructure(vk::StructureType type) const {
-=======
+	
 	bool FeatureManager::checkSupport(const vk::PhysicalDeviceVulkan12Features &features, bool required) const {
 	    vkcv_check_init_features2(vk::PhysicalDeviceVulkan12Features);
 
@@ -394,7 +391,6 @@
 	}
 	
 	vk::BaseOutStructure* FeatureManager::findFeatureStructure(vk::StructureType type) const {
->>>>>>> 78ad6bdc
 		for (auto& base : m_featuresExtensions) {
 			if (base->sType == type) {
 				return base;
