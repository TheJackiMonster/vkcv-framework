
#include "vkcv/FeatureManager.hpp"

#include <cstddef>
#include <cstring>

#ifdef _MSVC_LANG
#include <type_traits>
#endif

namespace vkcv {

#ifdef _MSVC_LANG
#define typeof(var) std::decay<decltype((var))>::type
#endif

#define vkcv_check_init_features2(type) \
	type supported;                     \
	vk::PhysicalDeviceFeatures2 query;  \
	query.setPNext(&supported);         \
	m_physicalDevice.getFeatures2(&query)

#define vkcv_check_feature(attribute)                                                         \
	{                                                                                         \
		const char* f = reinterpret_cast<const char*>(&(features));                           \
		const char* s = reinterpret_cast<const char*>(&(supported));                          \
		const vk::Bool32* fb =                                                                \
			reinterpret_cast<const vk::Bool32*>(f + offsetof(typeof((features)), attribute)); \
		const vk::Bool32* sb =                                                                \
			reinterpret_cast<const vk::Bool32*>(s + offsetof(typeof((features)), attribute)); \
		if ((*fb) && (!*sb)) {                                                                \
			vkcv_log(((required) ? LogLevel::ERROR : LogLevel::WARNING),                      \
					 "Feature '" #attribute "' is not supported");                            \
			return false;                                                                     \
		}                                                                                     \
	}

	bool FeatureManager::checkSupport(const vk::PhysicalDeviceFeatures &features,
									  bool required) const {
		const auto &supported = m_physicalDevice.getFeatures();

		vkcv_check_feature(alphaToOne);
		vkcv_check_feature(depthBiasClamp);
		vkcv_check_feature(depthBounds);
		vkcv_check_feature(depthClamp);
		vkcv_check_feature(drawIndirectFirstInstance);
		vkcv_check_feature(dualSrcBlend);
		vkcv_check_feature(fillModeNonSolid);
		vkcv_check_feature(fragmentStoresAndAtomics);
		vkcv_check_feature(fullDrawIndexUint32);
		vkcv_check_feature(geometryShader);
		vkcv_check_feature(imageCubeArray);
		vkcv_check_feature(independentBlend);
		vkcv_check_feature(inheritedQueries);
		vkcv_check_feature(largePoints);
		vkcv_check_feature(logicOp);
		vkcv_check_feature(multiDrawIndirect);
		vkcv_check_feature(multiViewport);
		vkcv_check_feature(occlusionQueryPrecise);
		vkcv_check_feature(pipelineStatisticsQuery);
		vkcv_check_feature(robustBufferAccess);
		vkcv_check_feature(sampleRateShading);
		vkcv_check_feature(samplerAnisotropy);
		vkcv_check_feature(shaderClipDistance);
		vkcv_check_feature(shaderCullDistance);
		vkcv_check_feature(shaderFloat64);
		vkcv_check_feature(shaderImageGatherExtended);
		vkcv_check_feature(shaderInt16);
		vkcv_check_feature(shaderInt64);
		vkcv_check_feature(shaderResourceMinLod);
		vkcv_check_feature(shaderResourceResidency);
		vkcv_check_feature(shaderSampledImageArrayDynamicIndexing);
		vkcv_check_feature(shaderStorageBufferArrayDynamicIndexing);
		vkcv_check_feature(shaderStorageImageArrayDynamicIndexing);
		vkcv_check_feature(shaderStorageImageExtendedFormats);
		vkcv_check_feature(shaderStorageImageMultisample);
		vkcv_check_feature(shaderStorageImageReadWithoutFormat);
		vkcv_check_feature(shaderStorageImageWriteWithoutFormat);
		vkcv_check_feature(shaderTessellationAndGeometryPointSize);
		vkcv_check_feature(shaderUniformBufferArrayDynamicIndexing);
		vkcv_check_feature(sparseBinding);
		vkcv_check_feature(sparseResidency2Samples);
		vkcv_check_feature(sparseResidency4Samples);
		vkcv_check_feature(sparseResidency8Samples);
		vkcv_check_feature(sparseResidency16Samples);
		vkcv_check_feature(sparseResidencyAliased);
		vkcv_check_feature(sparseResidencyBuffer);
		vkcv_check_feature(sparseResidencyImage2D);
		vkcv_check_feature(sparseResidencyImage3D);
		vkcv_check_feature(tessellationShader);
		vkcv_check_feature(textureCompressionASTC_LDR);
		vkcv_check_feature(textureCompressionBC);
		vkcv_check_feature(textureCompressionETC2);
		vkcv_check_feature(variableMultisampleRate);
		vkcv_check_feature(vertexPipelineStoresAndAtomics);
		vkcv_check_feature(wideLines);
		vkcv_check_feature(multiDrawIndirect);

		return true;
	}

	bool FeatureManager::checkSupport(const vk::PhysicalDevice16BitStorageFeatures &features,
									  bool required) const {
		vkcv_check_init_features2(vk::PhysicalDevice16BitStorageFeatures);

		vkcv_check_feature(storageBuffer16BitAccess);
		vkcv_check_feature(storageInputOutput16);
		vkcv_check_feature(storagePushConstant16);
		vkcv_check_feature(uniformAndStorageBuffer16BitAccess);

		return true;
	}

	bool FeatureManager::checkSupport(const vk::PhysicalDevice8BitStorageFeatures &features,
									  bool required) const {
		vkcv_check_init_features2(vk::PhysicalDevice8BitStorageFeatures);

		vkcv_check_feature(storageBuffer8BitAccess);
		vkcv_check_feature(storagePushConstant8);
		vkcv_check_feature(uniformAndStorageBuffer8BitAccess);

		return true;
	}

	bool FeatureManager::checkSupport(const vk::PhysicalDeviceBufferDeviceAddressFeatures &features,
									  bool required) const {
		vkcv_check_init_features2(vk::PhysicalDeviceBufferDeviceAddressFeatures);

		vkcv_check_feature(bufferDeviceAddress);
		vkcv_check_feature(bufferDeviceAddressCaptureReplay);
		vkcv_check_feature(bufferDeviceAddressMultiDevice);

		return true;
	}

	bool FeatureManager::checkSupport(const vk::PhysicalDeviceDescriptorIndexingFeatures &features,
									  bool required) const {
		vkcv_check_init_features2(vk::PhysicalDeviceDescriptorIndexingFeatures);

		vkcv_check_feature(shaderInputAttachmentArrayDynamicIndexing);
		vkcv_check_feature(shaderInputAttachmentArrayNonUniformIndexing);
		vkcv_check_feature(shaderSampledImageArrayNonUniformIndexing);
		vkcv_check_feature(shaderStorageBufferArrayNonUniformIndexing);
		vkcv_check_feature(shaderStorageImageArrayNonUniformIndexing);
		vkcv_check_feature(shaderStorageTexelBufferArrayDynamicIndexing);
		vkcv_check_feature(shaderStorageTexelBufferArrayNonUniformIndexing);
		vkcv_check_feature(shaderUniformBufferArrayNonUniformIndexing);
		vkcv_check_feature(shaderUniformTexelBufferArrayDynamicIndexing);
		vkcv_check_feature(shaderUniformTexelBufferArrayNonUniformIndexing);
		vkcv_check_feature(descriptorBindingPartiallyBound);
		vkcv_check_feature(descriptorBindingSampledImageUpdateAfterBind);
		vkcv_check_feature(descriptorBindingStorageBufferUpdateAfterBind);
		vkcv_check_feature(descriptorBindingStorageImageUpdateAfterBind);
		vkcv_check_feature(descriptorBindingStorageTexelBufferUpdateAfterBind);
		vkcv_check_feature(descriptorBindingUniformBufferUpdateAfterBind);
		vkcv_check_feature(descriptorBindingUniformTexelBufferUpdateAfterBind);
		vkcv_check_feature(descriptorBindingUpdateUnusedWhilePending);
		vkcv_check_feature(descriptorBindingVariableDescriptorCount);
		vkcv_check_feature(runtimeDescriptorArray);

		return true;
	}

	bool FeatureManager::checkSupport(const vk::PhysicalDeviceHostQueryResetFeatures &features,
									  bool required) const {
		vkcv_check_init_features2(vk::PhysicalDeviceHostQueryResetFeatures);

		vkcv_check_feature(hostQueryReset);

		return true;
	}

	bool
	FeatureManager::checkSupport(const vk::PhysicalDeviceImagelessFramebufferFeatures &features,
								 bool required) const {
		vkcv_check_init_features2(vk::PhysicalDeviceImagelessFramebufferFeatures);

		vkcv_check_feature(imagelessFramebuffer);

		return true;
	}

	bool FeatureManager::checkSupport(const vk::PhysicalDeviceMultiviewFeatures &features,
									  bool required) const {
		vkcv_check_init_features2(vk::PhysicalDeviceMultiviewFeatures);

		vkcv_check_feature(multiview);
		vkcv_check_feature(multiviewGeometryShader);
		vkcv_check_feature(multiviewTessellationShader);

		return true;
	}

	bool FeatureManager::checkSupport(const vk::PhysicalDeviceProtectedMemoryFeatures &features,
									  bool required) const {
		vkcv_check_init_features2(vk::PhysicalDeviceProtectedMemoryFeatures);

		vkcv_check_feature(protectedMemory);

		return true;
	}

	bool
	FeatureManager::checkSupport(const vk::PhysicalDeviceSamplerYcbcrConversionFeatures &features,
								 bool required) const {
		vkcv_check_init_features2(vk::PhysicalDeviceSamplerYcbcrConversionFeatures);

		vkcv_check_feature(samplerYcbcrConversion);

		return true;
	}

	bool FeatureManager::checkSupport(const vk::PhysicalDeviceScalarBlockLayoutFeatures &features,
									  bool required) const {
		vkcv_check_init_features2(vk::PhysicalDeviceScalarBlockLayoutFeatures);

		vkcv_check_feature(scalarBlockLayout);

		return true;
	}

	bool FeatureManager::checkSupport(
		const vk::PhysicalDeviceSeparateDepthStencilLayoutsFeatures &features,
		bool required) const {
		vkcv_check_init_features2(vk::PhysicalDeviceSeparateDepthStencilLayoutsFeatures);

		vkcv_check_feature(separateDepthStencilLayouts);

		return true;
	}

	bool FeatureManager::checkSupport(const vk::PhysicalDeviceShaderAtomicInt64Features &features,
									  bool required) const {
		vkcv_check_init_features2(vk::PhysicalDeviceShaderAtomicInt64Features);

		vkcv_check_feature(shaderBufferInt64Atomics);
		vkcv_check_feature(shaderSharedInt64Atomics);

		return true;
	}

	bool FeatureManager::checkSupport(const vk::PhysicalDeviceShaderFloat16Int8Features &features,
									  bool required) const {
		vkcv_check_init_features2(vk::PhysicalDeviceShaderFloat16Int8Features);

		vkcv_check_feature(shaderFloat16);
		vkcv_check_feature(shaderInt8);

		return true;
	}

	bool FeatureManager::checkSupport(
		const vk::PhysicalDeviceShaderSubgroupExtendedTypesFeatures &features,
		bool required) const {
		vkcv_check_init_features2(vk::PhysicalDeviceShaderSubgroupExtendedTypesFeatures);

		vkcv_check_feature(shaderSubgroupExtendedTypes);

		return true;
	}

	bool FeatureManager::checkSupport(const vk::PhysicalDeviceTimelineSemaphoreFeatures &features,
									  bool required) const {
		vkcv_check_init_features2(vk::PhysicalDeviceTimelineSemaphoreFeatures);

		vkcv_check_feature(timelineSemaphore);

		return true;
	}

	bool FeatureManager::checkSupport(
		const vk::PhysicalDeviceUniformBufferStandardLayoutFeatures &features,
		bool required) const {
		vkcv_check_init_features2(vk::PhysicalDeviceUniformBufferStandardLayoutFeatures);

		vkcv_check_feature(uniformBufferStandardLayout);

		return true;
	}

	bool FeatureManager::checkSupport(const vk::PhysicalDeviceVariablePointersFeatures &features,
									  bool required) const {
		vkcv_check_init_features2(vk::PhysicalDeviceVariablePointersFeatures);

		vkcv_check_feature(variablePointers);
		vkcv_check_feature(variablePointersStorageBuffer);

		return true;
	}

	bool FeatureManager::checkSupport(const vk::PhysicalDeviceVulkanMemoryModelFeatures &features,
									  bool required) const {
		vkcv_check_init_features2(vk::PhysicalDeviceVulkanMemoryModelFeatures);

		vkcv_check_feature(vulkanMemoryModel);
		vkcv_check_feature(vulkanMemoryModelDeviceScope);
		vkcv_check_feature(vulkanMemoryModelAvailabilityVisibilityChains);

		return true;
	}

	bool FeatureManager::checkSupport(const vk::PhysicalDeviceMeshShaderFeaturesNV &features,
									  bool required) const {
		vkcv_check_init_features2(vk::PhysicalDeviceMeshShaderFeaturesNV);

		vkcv_check_feature(taskShader);
		vkcv_check_feature(meshShader);

		return true;
	}

	bool
	FeatureManager::checkSupport(const vk::PhysicalDeviceShaderAtomicFloatFeaturesEXT &features,
								 bool required) const {
		vkcv_check_init_features2(vk::PhysicalDeviceShaderAtomicFloatFeaturesEXT);

		vkcv_check_feature(shaderBufferFloat32Atomics);
		vkcv_check_feature(shaderBufferFloat32AtomicAdd);
		vkcv_check_feature(shaderBufferFloat64Atomics);
		vkcv_check_feature(shaderBufferFloat64AtomicAdd);
		vkcv_check_feature(shaderSharedFloat32Atomics);
		vkcv_check_feature(shaderSharedFloat32AtomicAdd);
		vkcv_check_feature(shaderSharedFloat64Atomics);
		vkcv_check_feature(shaderSharedFloat64AtomicAdd);
		vkcv_check_feature(shaderImageFloat32Atomics);
		vkcv_check_feature(shaderImageFloat32AtomicAdd);
		vkcv_check_feature(sparseImageFloat32Atomics);
		vkcv_check_feature(sparseImageFloat32AtomicAdd);

		return true;
	}

	bool
	FeatureManager::checkSupport(const vk::PhysicalDeviceShaderAtomicFloat2FeaturesEXT &features,
								 bool required) const {
		vkcv_check_init_features2(vk::PhysicalDeviceShaderAtomicFloat2FeaturesEXT);

		vkcv_check_feature(shaderBufferFloat16Atomics);
		vkcv_check_feature(shaderBufferFloat16AtomicAdd);
		vkcv_check_feature(shaderBufferFloat16AtomicMinMax);
		vkcv_check_feature(shaderBufferFloat32AtomicMinMax);
		vkcv_check_feature(shaderBufferFloat64AtomicMinMax);
		vkcv_check_feature(shaderSharedFloat16Atomics);
		vkcv_check_feature(shaderSharedFloat16AtomicAdd);
		vkcv_check_feature(shaderSharedFloat16AtomicMinMax);
		vkcv_check_feature(shaderSharedFloat32AtomicMinMax);
		vkcv_check_feature(shaderSharedFloat64AtomicMinMax);
		vkcv_check_feature(shaderImageFloat32AtomicMinMax);
		vkcv_check_feature(sparseImageFloat32AtomicMinMax);

		return true;
	}

	bool FeatureManager::checkSupport(const vk::PhysicalDeviceVulkan12Features &features,
									  bool required) const {
		vkcv_check_init_features2(vk::PhysicalDeviceVulkan12Features);

		vkcv_check_feature(samplerMirrorClampToEdge);
		vkcv_check_feature(drawIndirectCount);
		vkcv_check_feature(storageBuffer8BitAccess);
		vkcv_check_feature(uniformAndStorageBuffer8BitAccess);
		vkcv_check_feature(storagePushConstant8);
		vkcv_check_feature(shaderBufferInt64Atomics);
		vkcv_check_feature(shaderSharedInt64Atomics);
		vkcv_check_feature(shaderFloat16);
		vkcv_check_feature(shaderInt8);
		vkcv_check_feature(descriptorIndexing);
		vkcv_check_feature(shaderInputAttachmentArrayDynamicIndexing);
		vkcv_check_feature(shaderUniformTexelBufferArrayDynamicIndexing);
		vkcv_check_feature(shaderStorageTexelBufferArrayDynamicIndexing);
		vkcv_check_feature(shaderUniformBufferArrayNonUniformIndexing);
		vkcv_check_feature(shaderSampledImageArrayNonUniformIndexing);
		vkcv_check_feature(shaderStorageBufferArrayNonUniformIndexing);
		vkcv_check_feature(shaderStorageImageArrayNonUniformIndexing);
		vkcv_check_feature(shaderInputAttachmentArrayNonUniformIndexing);
		vkcv_check_feature(shaderUniformTexelBufferArrayNonUniformIndexing);
		vkcv_check_feature(shaderStorageTexelBufferArrayNonUniformIndexing);
		vkcv_check_feature(descriptorBindingUniformBufferUpdateAfterBind);
		vkcv_check_feature(descriptorBindingSampledImageUpdateAfterBind);
		vkcv_check_feature(descriptorBindingStorageImageUpdateAfterBind);
		vkcv_check_feature(descriptorBindingStorageBufferUpdateAfterBind);
		vkcv_check_feature(descriptorBindingUniformTexelBufferUpdateAfterBind);
		vkcv_check_feature(descriptorBindingStorageTexelBufferUpdateAfterBind);
		vkcv_check_feature(descriptorBindingUpdateUnusedWhilePending);
		vkcv_check_feature(descriptorBindingPartiallyBound);
		vkcv_check_feature(descriptorBindingVariableDescriptorCount);
		vkcv_check_feature(runtimeDescriptorArray);
		vkcv_check_feature(samplerFilterMinmax);
		vkcv_check_feature(scalarBlockLayout);
		vkcv_check_feature(imagelessFramebuffer);
		vkcv_check_feature(uniformBufferStandardLayout);
		vkcv_check_feature(shaderSubgroupExtendedTypes);
		vkcv_check_feature(separateDepthStencilLayouts);
		vkcv_check_feature(hostQueryReset);
		vkcv_check_feature(timelineSemaphore);
		vkcv_check_feature(bufferDeviceAddress);
		vkcv_check_feature(bufferDeviceAddressCaptureReplay);
		vkcv_check_feature(bufferDeviceAddressMultiDevice);
		vkcv_check_feature(vulkanMemoryModel);
		vkcv_check_feature(vulkanMemoryModelDeviceScope);
		vkcv_check_feature(vulkanMemoryModelAvailabilityVisibilityChains);
		vkcv_check_feature(shaderOutputViewportIndex);
		vkcv_check_feature(shaderOutputLayer);
		vkcv_check_feature(subgroupBroadcastDynamicId);

		return true;
	}

	bool FeatureManager::checkSupport(const vk::PhysicalDeviceVulkan11Features &features,
									  bool required) const {
		vkcv_check_init_features2(vk::PhysicalDeviceVulkan11Features);

		vkcv_check_feature(multiview);
		vkcv_check_feature(multiviewGeometryShader);
		vkcv_check_feature(multiviewTessellationShader);
		vkcv_check_feature(protectedMemory);
		vkcv_check_feature(samplerYcbcrConversion);
		vkcv_check_feature(shaderDrawParameters);
		vkcv_check_feature(storageBuffer16BitAccess);
		vkcv_check_feature(storageInputOutput16);
		vkcv_check_feature(storagePushConstant16);
		vkcv_check_feature(uniformAndStorageBuffer16BitAccess);
		vkcv_check_feature(variablePointers);
		vkcv_check_feature(variablePointersStorageBuffer);

		return true;
	}

	bool
	FeatureManager::checkSupport(const vk::PhysicalDeviceAccelerationStructureFeaturesKHR &features,
								 bool required) const {
		vkcv_check_init_features2(vk::PhysicalDeviceAccelerationStructureFeaturesKHR);

		vkcv_check_feature(accelerationStructure);
		vkcv_check_feature(accelerationStructureCaptureReplay);
		vkcv_check_feature(accelerationStructureIndirectBuild);
		vkcv_check_feature(accelerationStructureHostCommands);
		vkcv_check_feature(descriptorBindingAccelerationStructureUpdateAfterBind);

		return true;
	}

	bool
	FeatureManager::checkSupport(const vk::PhysicalDeviceRayTracingPipelineFeaturesKHR &features,
								 bool required) const {
		vkcv_check_init_features2(vk::PhysicalDeviceRayTracingPipelineFeaturesKHR);

		vkcv_check_feature(rayTracingPipeline);
		vkcv_check_feature(rayTracingPipelineShaderGroupHandleCaptureReplay);
		vkcv_check_feature(rayTracingPipelineShaderGroupHandleCaptureReplayMixed);
		vkcv_check_feature(rayTracingPipelineTraceRaysIndirect);
		vkcv_check_feature(rayTraversalPrimitiveCulling);

		return true;
	}

	bool FeatureManager::checkSupport(const vk::PhysicalDeviceVulkan13Features &features,
									  bool required) const {
		vkcv_check_init_features2(vk::PhysicalDeviceVulkan13Features);

		vkcv_check_feature(robustImageAccess);
		vkcv_check_feature(inlineUniformBlock);
		vkcv_check_feature(descriptorBindingInlineUniformBlockUpdateAfterBind);
		vkcv_check_feature(pipelineCreationCacheControl);
		vkcv_check_feature(privateData);
		vkcv_check_feature(shaderDemoteToHelperInvocation);
		vkcv_check_feature(shaderTerminateInvocation);
		vkcv_check_feature(subgroupSizeControl);
		vkcv_check_feature(computeFullSubgroups);
		vkcv_check_feature(synchronization2);
		vkcv_check_feature(textureCompressionASTC_HDR);
		vkcv_check_feature(shaderZeroInitializeWorkgroupMemory);
		vkcv_check_feature(dynamicRendering);
		vkcv_check_feature(shaderIntegerDotProduct);
		vkcv_check_feature(maintenance4);

		return true;
	}
	
<<<<<<< HEAD
	bool FeatureManager::checkSupport(const vk::PhysicalDeviceCoherentMemoryFeaturesAMD &features,
									  bool required) const {
		vkcv_check_init_features2(vk::PhysicalDeviceCoherentMemoryFeaturesAMD);
		
		vkcv_check_feature(deviceCoherentMemory);
		
		return true;
	}
	
	bool FeatureManager::checkSupport(const vk::PhysicalDeviceSubgroupSizeControlFeatures &features,
									  bool required) const {
		vkcv_check_init_features2(vk::PhysicalDeviceSubgroupSizeControlFeatures);
		
		vkcv_check_feature(subgroupSizeControl);
		vkcv_check_feature(computeFullSubgroups);
=======
	bool FeatureManager::checkSupport(const vk::PhysicalDeviceIndexTypeUint8FeaturesEXT &features,
									  bool required) const {
		vkcv_check_init_features2(vk::PhysicalDeviceIndexTypeUint8FeaturesEXT);
		
		vkcv_check_feature(indexTypeUint8);
>>>>>>> 47cbd091
		
		return true;
	}

	vk::BaseOutStructure* FeatureManager::findFeatureStructure(vk::StructureType type) const {
		for (auto &base : m_featuresExtensions) {
			if (base->sType == type) {
				return base;
			}
		}

		return nullptr;
	}

	const char* strclone(const char* str) {
		if (!str) {
			return nullptr;
		}

		const size_t length = strlen(str) + 1;

		if (length <= 1) {
			return nullptr;
		}

		char* clone = new char [length];
		strcpy(clone, str);
		return clone;
	}

	FeatureManager::FeatureManager(vk::PhysicalDevice &physicalDevice) :
		m_physicalDevice(physicalDevice), m_supportedExtensions(), m_activeExtensions(),
		m_featuresBase(), m_featuresExtensions() {
		for (const auto &extension : m_physicalDevice.enumerateDeviceExtensionProperties()) {
			const char* clone = strclone(extension.extensionName);

			if (clone) {
				m_supportedExtensions.push_back(clone);
			}
		}
	}

	FeatureManager::FeatureManager(FeatureManager &&other) noexcept :
		m_physicalDevice(other.m_physicalDevice),
		m_supportedExtensions(std::move(other.m_supportedExtensions)),
		m_activeExtensions(std::move(other.m_activeExtensions)),
		m_featuresBase(other.m_featuresBase),
		m_featuresExtensions(std::move(other.m_featuresExtensions)) {
		other.m_featuresExtensions.clear();
		other.m_activeExtensions.clear();
		other.m_supportedExtensions.clear();
	}

	FeatureManager::~FeatureManager() {
		for (auto &features : m_featuresExtensions) {
			delete features;
		}

		for (auto &extension : m_activeExtensions) {
			delete [] extension;
		}

		for (auto &extension : m_supportedExtensions) {
			delete [] extension;
		}
	}

	FeatureManager &FeatureManager::operator=(FeatureManager &&other) noexcept {
		m_physicalDevice = other.m_physicalDevice;
		m_supportedExtensions = std::move(other.m_supportedExtensions);
		m_activeExtensions = std::move(other.m_activeExtensions);
		m_featuresBase = other.m_featuresBase;
		m_featuresExtensions = std::move(other.m_featuresExtensions);

		other.m_featuresExtensions.clear();
		other.m_activeExtensions.clear();
		other.m_supportedExtensions.clear();

		return *this;
	}

	bool FeatureManager::isExtensionSupported(const std::string &extension) const {
		for (const auto &supported : m_supportedExtensions) {
			if (0 == strcmp(supported, extension.c_str())) {
				return true;
			}
		}

		return false;
	}

	bool FeatureManager::useExtension(const std::string &extension, bool required) {
		const char* clone = strclone(extension.c_str());

		if (!clone) {
			vkcv_log(LogLevel::WARNING, "Extension '%s' is not valid", extension.c_str());
			return false;
		}

		if (!isExtensionSupported(extension)) {
			vkcv_log((required ? LogLevel::ERROR : LogLevel::WARNING),
					 "Extension '%s' is not supported", extension.c_str());

			delete [] clone;
			if (required) {
				vkcv_log_throw_error("Required extension is not supported!");
			}

			return false;
		}

		m_activeExtensions.push_back(clone);
		return true;
	}

	bool FeatureManager::isExtensionActive(const std::string &extension) const {
		for (const auto &supported : m_activeExtensions) {
			if (0 == strcmp(supported, extension.c_str())) {
				return true;
			}
		}

		return false;
	}

	const std::vector<const char*> &FeatureManager::getActiveExtensions() const {
		return m_activeExtensions;
	}

	bool FeatureManager::useFeatures(
		const std::function<void(vk::PhysicalDeviceFeatures &)> &featureFunction, bool required) {
		vk::PhysicalDeviceFeatures features = m_featuresBase.features;

		featureFunction(features);

		if (!checkSupport(features, required)) {
			return false;
		}

		m_featuresBase.features = features;
		return true;
	}

	const vk::PhysicalDeviceFeatures2 &FeatureManager::getFeatures() const {
		return m_featuresBase;
	}

} // namespace vkcv<|MERGE_RESOLUTION|>--- conflicted
+++ resolved
@@ -477,7 +477,6 @@
 		return true;
 	}
 	
-<<<<<<< HEAD
 	bool FeatureManager::checkSupport(const vk::PhysicalDeviceCoherentMemoryFeaturesAMD &features,
 									  bool required) const {
 		vkcv_check_init_features2(vk::PhysicalDeviceCoherentMemoryFeaturesAMD);
@@ -493,13 +492,15 @@
 		
 		vkcv_check_feature(subgroupSizeControl);
 		vkcv_check_feature(computeFullSubgroups);
-=======
+		
+		return true;
+	}
+	
 	bool FeatureManager::checkSupport(const vk::PhysicalDeviceIndexTypeUint8FeaturesEXT &features,
 									  bool required) const {
 		vkcv_check_init_features2(vk::PhysicalDeviceIndexTypeUint8FeaturesEXT);
 		
 		vkcv_check_feature(indexTypeUint8);
->>>>>>> 47cbd091
 		
 		return true;
 	}
