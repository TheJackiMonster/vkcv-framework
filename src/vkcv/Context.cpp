<<<<<<< HEAD
/**
 * @authors Tobias Frisch, Vanessa Karolek, Katharina Krämer, Sebastian Gaida
 * @file src/vkcv/Context.cpp
 * @brief Context class to handle instance, physical-device and device
 */

#include "Context.hpp"
#include "CoreManager.hpp"
#include <iostream>

namespace vkcv {

	Context::Context(vk::Instance instance, vk::PhysicalDevice physicalDevice, vk::Device device, vk::Queue graphicsqueue, vk::Queue computequeue, vk::Queue transferqueue)
		: m_instance(instance), m_physicalDevice(physicalDevice), m_device(device), m_graphicsqueue(graphicsqueue), m_transferqueue(transferqueue), m_computequeue(computequeue)
	{}

	Context::~Context() {
		m_device.destroy();
		m_instance.destroy();
		vkcv::terminateGLFW();
	}

	Context Context::create(const char* applicationName, uint32_t applicationVersion, uint32_t queueCount, std::vector<vk::QueueFlagBits> queueFlags, std::vector<const char*> instanceExtensions, std::vector<const char*> deviceExtensions) {
		vkcv::initGLFW();

		// check for layer support
		
		const std::vector<vk::LayerProperties>& layerProperties = vk::enumerateInstanceLayerProperties();
		
		std::vector<const char*> supportedLayers;
		supportedLayers.reserve(layerProperties.size());
		
		for (auto& elem : layerProperties) {
			supportedLayers.push_back(elem.layerName);
		}

// if in debug mode, check if validation layers are supported. Enable them if supported
#ifndef NDEBUG
		std::vector<const char*> validationLayers = {
			"VK_LAYER_KHRONOS_validation"
		};
		
		if (!Context::checkSupport(supportedLayers, validationLayers)) {
			throw std::runtime_error("Validation layers requested but not available!");
		}
#endif
		
		// check for extension support
		std::vector<vk::ExtensionProperties> instanceExtensionProperties = vk::enumerateInstanceExtensionProperties();
		
		std::vector<const char*> supportedExtensions;
		supportedExtensions.reserve(instanceExtensionProperties.size());
		
		for (auto& elem : instanceExtensionProperties) {
			supportedExtensions.push_back(elem.extensionName);
		}
		
		if (!checkSupport(supportedExtensions, instanceExtensions)) {
			throw std::runtime_error("The requested instance extensions are not supported!");
		}

		// for GLFW: get all required extensions
		std::vector<const char*> requiredExtensions = Context::getRequiredExtensions();
		instanceExtensions.insert(instanceExtensions.end(), requiredExtensions.begin(), requiredExtensions.end());

		const vk::ApplicationInfo applicationInfo(
			applicationName,
			applicationVersion,
			"vkCV",
			VK_MAKE_VERSION(0, 0, 1),
			VK_HEADER_VERSION_COMPLETE
		);

		vk::InstanceCreateInfo instanceCreateInfo(
			vk::InstanceCreateFlags(),
			&applicationInfo,
			0,
			nullptr,
			static_cast<uint32_t>(instanceExtensions.size()),
			instanceExtensions.data()
		);

#ifndef NDEBUG
		instanceCreateInfo.enabledLayerCount = static_cast<uint32_t>(validationLayers.size());
		instanceCreateInfo.ppEnabledLayerNames = validationLayers.data();
#endif

		vk::Instance instance = vk::createInstance(instanceCreateInfo);

		std::vector<vk::PhysicalDevice> physicalDevices = instance.enumeratePhysicalDevices();
		vk::PhysicalDevice physicalDevice = pickPhysicalDevice(instance);

		// check for physical device extension support
		std::vector<vk::ExtensionProperties> deviceExtensionProperties = physicalDevice.enumerateDeviceExtensionProperties();
		supportedExtensions.clear();
		for (auto& elem : deviceExtensionProperties) {
			supportedExtensions.push_back(elem.extensionName);
		}
		if (!checkSupport(supportedExtensions, deviceExtensions)) {
			throw std::runtime_error("The requested device extensions are not supported by the physical device!");
		}

		//vector to define the queue priorities
		std::vector<float> qPriorities;
		qPriorities.resize(queueCount, 1.f); // all queues have the same priorities

		// create required queues
		std::vector<vk::DeviceQueueCreateInfo> qCreateInfos = getQueueCreateInfos(physicalDevice, queueCount, qPriorities,queueFlags);

		vk::DeviceCreateInfo deviceCreateInfo(
			vk::DeviceCreateFlags(),
			qCreateInfos.size(),
			qCreateInfos.data(),
			0,
			nullptr,
			deviceExtensions.size(),
			deviceExtensions.data(),
			nullptr		// Should our device use some features??? If yes: TODO
		);

#ifndef NDEBUG
		deviceCreateInfo.enabledLayerCount = static_cast<uint32_t>(validationLayers.size());
		deviceCreateInfo.ppEnabledLayerNames = validationLayers.data();
#endif


		vk::Device device = physicalDevice.createDevice(deviceCreateInfo);
		uint32_t graphicsQueueFamilyIndex = findQueueFamilyIndex({vk::QueueFlagBits::eGraphics}, qCreateInfos, physicalDevice);
		if(graphicsQueueFamilyIndex == -1){
            throw std::runtime_error("It is not possible to access another queue as a graphics queue.");
		}
        uint32_t computeQueueFamilyIndex = findQueueFamilyIndex({vk::QueueFlagBits::eCompute}, qCreateInfos, physicalDevice);
        if(computeQueueFamilyIndex == -1){
            throw std::runtime_error("It is not possible to access another queue as a compute queue.");
        }
        uint32_t transferQueueFamilyIndex = findQueueFamilyIndex({vk::QueueFlagBits::eTransfer}, qCreateInfos, physicalDevice);
        if(transferQueueFamilyIndex == -1){
            throw std::runtime_error("It is not possible to access another queue as a transfer queue.");
        }
		vk::Queue graphicsQueue = device.getQueue( graphicsQueueFamilyIndex, 0 );
		vk::Queue computeQueue = device.getQueue(computeQueueFamilyIndex,1);
		vk::Queue transferQueue = device.getQueue(transferQueueFamilyIndex, 2);


		return Context(instance, physicalDevice, device, graphicsQueue, transferQueue, computeQueue);
	}

	const vk::Instance& Context::getInstance() const {
		return m_instance;
	}

	const vk::PhysicalDevice& Context::getPhysicalDevice() const {
		return m_physicalDevice;
	}

	const vk::Device& Context::getDevice() const {
		return m_device;
	}

	vk::PhysicalDevice Context::pickPhysicalDevice(vk::Instance& instance) {
		vk::PhysicalDevice phyDevice;
		std::vector<vk::PhysicalDevice> devices = instance.enumeratePhysicalDevices();

		if (devices.empty()) {
			throw std::runtime_error("failed to find GPUs with Vulkan support!");
		}

		int max_score = -1;
		for (const auto& device : devices) {
			int score = deviceScore(device);
			if (score > max_score) {
				max_score = score;
				phyDevice = device;
			}
		}

		if (max_score == -1) {
			throw std::runtime_error("failed to find a suitable GPU!");
		}

		return phyDevice;
	}

	int Context::deviceScore(const vk::PhysicalDevice& physicalDevice) {
		int score = 0;
		vk::PhysicalDeviceProperties properties = physicalDevice.getProperties();
		std::vector<vk::QueueFamilyProperties> qFamilyProperties = physicalDevice.getQueueFamilyProperties();

		// for every queue family compute queue flag bits and the amount of queues
		for (const auto& qFamily : qFamilyProperties) {
			uint32_t qCount = qFamily.queueCount;
			uint32_t bitCount = (static_cast<uint32_t>(qFamily.queueFlags & vk::QueueFlagBits::eCompute) != 0)
				+ (static_cast<uint32_t>(qFamily.queueFlags & vk::QueueFlagBits::eGraphics) != 0)
				+ (static_cast<uint32_t>(qFamily.queueFlags & vk::QueueFlagBits::eTransfer) != 0)
				+ (static_cast<uint32_t>(qFamily.queueFlags & vk::QueueFlagBits::eSparseBinding) != 0);
			score += static_cast<int>(qCount * bitCount);
		}

		// compute the VRAM of the physical device
		vk::PhysicalDeviceMemoryProperties memoryProperties = physicalDevice.getMemoryProperties();
		int vram = static_cast<int>(memoryProperties.memoryHeaps[0].size / 1E9);
		score *= vram;

		if (properties.deviceType == vk::PhysicalDeviceType::eDiscreteGpu) {
			score *= 2;
		}
		else if (properties.deviceType != vk::PhysicalDeviceType::eIntegratedGpu) {
			score = -1;
		}

		return score;
	}

	std::vector<vk::DeviceQueueCreateInfo> Context::getQueueCreateInfos(vk::PhysicalDevice& physicalDevice, uint32_t queueCount,std::vector<float> &qPriorities, std::vector<vk::QueueFlagBits>& queueFlags) {
		std::vector<vk::DeviceQueueCreateInfo> queueCreateInfos;
		std::vector<vk::QueueFamilyProperties> qFamilyProperties = physicalDevice.getQueueFamilyProperties();
		std::vector<vk::QueueFamilyProperties> qFamilyCandidates;

		// search for queue families which support the desired queue flag bits
		for (auto& qFamily : qFamilyProperties) {
			bool supported = true;
			for (auto qFlag : queueFlags) {
				supported = supported && (static_cast<uint32_t>(qFlag & qFamily.queueFlags) != 0);
			}
			if (supported) {
				qFamilyCandidates.push_back(qFamily);
			}
		}

		uint32_t create = queueCount;
		for (uint32_t i = 0; i < qFamilyCandidates.size() && create > 0; i++) {
			const int maxCreatableQueues = std::min(create, qFamilyCandidates[i].queueCount);		
			vk::DeviceQueueCreateInfo qCreateInfo(
				vk::DeviceQueueCreateFlags(),
				i,
				maxCreatableQueues,
				qPriorities.data()
			);
			queueCreateInfos.push_back(qCreateInfo);
			create -= maxCreatableQueues;
		}

		return queueCreateInfos;
	}

	bool Context::checkSupport(std::vector<const char*>& supported, std::vector<const char*>& check) {
		for (auto checkElem : check) {
			bool found = false;
			for (auto supportedElem : supported) {
				if (strcmp(supportedElem, checkElem) == 0) {
					found = true;
					break;
				}
			}
			if (!found)
				return false;
		}
		return true;
	}

	std::vector<const char*> Context::getRequiredExtensions() {
		uint32_t glfwExtensionCount = 0;
		const char** glfwExtensions = glfwGetRequiredInstanceExtensions(&glfwExtensionCount);
		std::vector<const char*> extensions(glfwExtensions, glfwExtensions + glfwExtensionCount);

#ifndef NDEBUG
	extensions.push_back(VK_EXT_DEBUG_UTILS_EXTENSION_NAME);
#endif

		return extensions;
	}

    int Context::findQueueFamilyIndex(vk::QueueFlagBits flag, std::vector<vk::DeviceQueueCreateInfo> &createInfos, vk::PhysicalDevice &device){
        std::vector<vk::QueueFamilyProperties> queueFamilyProperties = device.getQueueFamilyProperties();
        for (auto i = createInfos.begin(); i != createInfos.end(); ++i ) {
            auto createInfo = *i;
            int index = createInfo.queueFamilyIndex;
            if(static_cast<uint32_t>(queueFamilyProperties[index].queueFlags & flag) != 0){
                std::cout << "Queue count: " << index << std::endl;
                return index;
            }
        }
        return -1;
=======
#include "vkcv/Context.hpp"

namespace vkcv
{
    Context::Context(Context &&other) noexcept:
            m_Instance(other.m_Instance),
            m_PhysicalDevice(other.m_PhysicalDevice),
            m_Device(other.m_Device)
    {
        other.m_Instance        = nullptr;
        other.m_PhysicalDevice  = nullptr;
        other.m_Device          = nullptr;
    }

    Context & Context::operator=(Context &&other) noexcept
    {
        m_Instance          = other.m_Instance;
        m_PhysicalDevice    = other.m_PhysicalDevice;
        m_Device            = other.m_Device;

        other.m_Instance        = nullptr;
        other.m_PhysicalDevice  = nullptr;
        other.m_Device          = nullptr;

        return *this;
    }

    Context::Context(vk::Instance instance,
                     vk::PhysicalDevice physicalDevice,
                     vk::Device device) noexcept :
    m_Instance{instance},
    m_PhysicalDevice{physicalDevice},
    m_Device{device}
    {}

    Context::~Context() noexcept
    {
        m_Device.destroy();
        m_Instance.destroy();
    }

    const vk::Instance &Context::getInstance() const
    {
        return m_Instance;
    }

    const vk::PhysicalDevice &Context::getPhysicalDevice() const
    {
        return m_PhysicalDevice;
    }

    const vk::Device &Context::getDevice() const
    {
        return m_Device;
>>>>>>> 74ff8e70
    }
}<|MERGE_RESOLUTION|>--- conflicted
+++ resolved
@@ -1,288 +1,3 @@
-<<<<<<< HEAD
-/**
- * @authors Tobias Frisch, Vanessa Karolek, Katharina Krämer, Sebastian Gaida
- * @file src/vkcv/Context.cpp
- * @brief Context class to handle instance, physical-device and device
- */
-
-#include "Context.hpp"
-#include "CoreManager.hpp"
-#include <iostream>
-
-namespace vkcv {
-
-	Context::Context(vk::Instance instance, vk::PhysicalDevice physicalDevice, vk::Device device, vk::Queue graphicsqueue, vk::Queue computequeue, vk::Queue transferqueue)
-		: m_instance(instance), m_physicalDevice(physicalDevice), m_device(device), m_graphicsqueue(graphicsqueue), m_transferqueue(transferqueue), m_computequeue(computequeue)
-	{}
-
-	Context::~Context() {
-		m_device.destroy();
-		m_instance.destroy();
-		vkcv::terminateGLFW();
-	}
-
-	Context Context::create(const char* applicationName, uint32_t applicationVersion, uint32_t queueCount, std::vector<vk::QueueFlagBits> queueFlags, std::vector<const char*> instanceExtensions, std::vector<const char*> deviceExtensions) {
-		vkcv::initGLFW();
-
-		// check for layer support
-		
-		const std::vector<vk::LayerProperties>& layerProperties = vk::enumerateInstanceLayerProperties();
-		
-		std::vector<const char*> supportedLayers;
-		supportedLayers.reserve(layerProperties.size());
-		
-		for (auto& elem : layerProperties) {
-			supportedLayers.push_back(elem.layerName);
-		}
-
-// if in debug mode, check if validation layers are supported. Enable them if supported
-#ifndef NDEBUG
-		std::vector<const char*> validationLayers = {
-			"VK_LAYER_KHRONOS_validation"
-		};
-		
-		if (!Context::checkSupport(supportedLayers, validationLayers)) {
-			throw std::runtime_error("Validation layers requested but not available!");
-		}
-#endif
-		
-		// check for extension support
-		std::vector<vk::ExtensionProperties> instanceExtensionProperties = vk::enumerateInstanceExtensionProperties();
-		
-		std::vector<const char*> supportedExtensions;
-		supportedExtensions.reserve(instanceExtensionProperties.size());
-		
-		for (auto& elem : instanceExtensionProperties) {
-			supportedExtensions.push_back(elem.extensionName);
-		}
-		
-		if (!checkSupport(supportedExtensions, instanceExtensions)) {
-			throw std::runtime_error("The requested instance extensions are not supported!");
-		}
-
-		// for GLFW: get all required extensions
-		std::vector<const char*> requiredExtensions = Context::getRequiredExtensions();
-		instanceExtensions.insert(instanceExtensions.end(), requiredExtensions.begin(), requiredExtensions.end());
-
-		const vk::ApplicationInfo applicationInfo(
-			applicationName,
-			applicationVersion,
-			"vkCV",
-			VK_MAKE_VERSION(0, 0, 1),
-			VK_HEADER_VERSION_COMPLETE
-		);
-
-		vk::InstanceCreateInfo instanceCreateInfo(
-			vk::InstanceCreateFlags(),
-			&applicationInfo,
-			0,
-			nullptr,
-			static_cast<uint32_t>(instanceExtensions.size()),
-			instanceExtensions.data()
-		);
-
-#ifndef NDEBUG
-		instanceCreateInfo.enabledLayerCount = static_cast<uint32_t>(validationLayers.size());
-		instanceCreateInfo.ppEnabledLayerNames = validationLayers.data();
-#endif
-
-		vk::Instance instance = vk::createInstance(instanceCreateInfo);
-
-		std::vector<vk::PhysicalDevice> physicalDevices = instance.enumeratePhysicalDevices();
-		vk::PhysicalDevice physicalDevice = pickPhysicalDevice(instance);
-
-		// check for physical device extension support
-		std::vector<vk::ExtensionProperties> deviceExtensionProperties = physicalDevice.enumerateDeviceExtensionProperties();
-		supportedExtensions.clear();
-		for (auto& elem : deviceExtensionProperties) {
-			supportedExtensions.push_back(elem.extensionName);
-		}
-		if (!checkSupport(supportedExtensions, deviceExtensions)) {
-			throw std::runtime_error("The requested device extensions are not supported by the physical device!");
-		}
-
-		//vector to define the queue priorities
-		std::vector<float> qPriorities;
-		qPriorities.resize(queueCount, 1.f); // all queues have the same priorities
-
-		// create required queues
-		std::vector<vk::DeviceQueueCreateInfo> qCreateInfos = getQueueCreateInfos(physicalDevice, queueCount, qPriorities,queueFlags);
-
-		vk::DeviceCreateInfo deviceCreateInfo(
-			vk::DeviceCreateFlags(),
-			qCreateInfos.size(),
-			qCreateInfos.data(),
-			0,
-			nullptr,
-			deviceExtensions.size(),
-			deviceExtensions.data(),
-			nullptr		// Should our device use some features??? If yes: TODO
-		);
-
-#ifndef NDEBUG
-		deviceCreateInfo.enabledLayerCount = static_cast<uint32_t>(validationLayers.size());
-		deviceCreateInfo.ppEnabledLayerNames = validationLayers.data();
-#endif
-
-
-		vk::Device device = physicalDevice.createDevice(deviceCreateInfo);
-		uint32_t graphicsQueueFamilyIndex = findQueueFamilyIndex({vk::QueueFlagBits::eGraphics}, qCreateInfos, physicalDevice);
-		if(graphicsQueueFamilyIndex == -1){
-            throw std::runtime_error("It is not possible to access another queue as a graphics queue.");
-		}
-        uint32_t computeQueueFamilyIndex = findQueueFamilyIndex({vk::QueueFlagBits::eCompute}, qCreateInfos, physicalDevice);
-        if(computeQueueFamilyIndex == -1){
-            throw std::runtime_error("It is not possible to access another queue as a compute queue.");
-        }
-        uint32_t transferQueueFamilyIndex = findQueueFamilyIndex({vk::QueueFlagBits::eTransfer}, qCreateInfos, physicalDevice);
-        if(transferQueueFamilyIndex == -1){
-            throw std::runtime_error("It is not possible to access another queue as a transfer queue.");
-        }
-		vk::Queue graphicsQueue = device.getQueue( graphicsQueueFamilyIndex, 0 );
-		vk::Queue computeQueue = device.getQueue(computeQueueFamilyIndex,1);
-		vk::Queue transferQueue = device.getQueue(transferQueueFamilyIndex, 2);
-
-
-		return Context(instance, physicalDevice, device, graphicsQueue, transferQueue, computeQueue);
-	}
-
-	const vk::Instance& Context::getInstance() const {
-		return m_instance;
-	}
-
-	const vk::PhysicalDevice& Context::getPhysicalDevice() const {
-		return m_physicalDevice;
-	}
-
-	const vk::Device& Context::getDevice() const {
-		return m_device;
-	}
-
-	vk::PhysicalDevice Context::pickPhysicalDevice(vk::Instance& instance) {
-		vk::PhysicalDevice phyDevice;
-		std::vector<vk::PhysicalDevice> devices = instance.enumeratePhysicalDevices();
-
-		if (devices.empty()) {
-			throw std::runtime_error("failed to find GPUs with Vulkan support!");
-		}
-
-		int max_score = -1;
-		for (const auto& device : devices) {
-			int score = deviceScore(device);
-			if (score > max_score) {
-				max_score = score;
-				phyDevice = device;
-			}
-		}
-
-		if (max_score == -1) {
-			throw std::runtime_error("failed to find a suitable GPU!");
-		}
-
-		return phyDevice;
-	}
-
-	int Context::deviceScore(const vk::PhysicalDevice& physicalDevice) {
-		int score = 0;
-		vk::PhysicalDeviceProperties properties = physicalDevice.getProperties();
-		std::vector<vk::QueueFamilyProperties> qFamilyProperties = physicalDevice.getQueueFamilyProperties();
-
-		// for every queue family compute queue flag bits and the amount of queues
-		for (const auto& qFamily : qFamilyProperties) {
-			uint32_t qCount = qFamily.queueCount;
-			uint32_t bitCount = (static_cast<uint32_t>(qFamily.queueFlags & vk::QueueFlagBits::eCompute) != 0)
-				+ (static_cast<uint32_t>(qFamily.queueFlags & vk::QueueFlagBits::eGraphics) != 0)
-				+ (static_cast<uint32_t>(qFamily.queueFlags & vk::QueueFlagBits::eTransfer) != 0)
-				+ (static_cast<uint32_t>(qFamily.queueFlags & vk::QueueFlagBits::eSparseBinding) != 0);
-			score += static_cast<int>(qCount * bitCount);
-		}
-
-		// compute the VRAM of the physical device
-		vk::PhysicalDeviceMemoryProperties memoryProperties = physicalDevice.getMemoryProperties();
-		int vram = static_cast<int>(memoryProperties.memoryHeaps[0].size / 1E9);
-		score *= vram;
-
-		if (properties.deviceType == vk::PhysicalDeviceType::eDiscreteGpu) {
-			score *= 2;
-		}
-		else if (properties.deviceType != vk::PhysicalDeviceType::eIntegratedGpu) {
-			score = -1;
-		}
-
-		return score;
-	}
-
-	std::vector<vk::DeviceQueueCreateInfo> Context::getQueueCreateInfos(vk::PhysicalDevice& physicalDevice, uint32_t queueCount,std::vector<float> &qPriorities, std::vector<vk::QueueFlagBits>& queueFlags) {
-		std::vector<vk::DeviceQueueCreateInfo> queueCreateInfos;
-		std::vector<vk::QueueFamilyProperties> qFamilyProperties = physicalDevice.getQueueFamilyProperties();
-		std::vector<vk::QueueFamilyProperties> qFamilyCandidates;
-
-		// search for queue families which support the desired queue flag bits
-		for (auto& qFamily : qFamilyProperties) {
-			bool supported = true;
-			for (auto qFlag : queueFlags) {
-				supported = supported && (static_cast<uint32_t>(qFlag & qFamily.queueFlags) != 0);
-			}
-			if (supported) {
-				qFamilyCandidates.push_back(qFamily);
-			}
-		}
-
-		uint32_t create = queueCount;
-		for (uint32_t i = 0; i < qFamilyCandidates.size() && create > 0; i++) {
-			const int maxCreatableQueues = std::min(create, qFamilyCandidates[i].queueCount);		
-			vk::DeviceQueueCreateInfo qCreateInfo(
-				vk::DeviceQueueCreateFlags(),
-				i,
-				maxCreatableQueues,
-				qPriorities.data()
-			);
-			queueCreateInfos.push_back(qCreateInfo);
-			create -= maxCreatableQueues;
-		}
-
-		return queueCreateInfos;
-	}
-
-	bool Context::checkSupport(std::vector<const char*>& supported, std::vector<const char*>& check) {
-		for (auto checkElem : check) {
-			bool found = false;
-			for (auto supportedElem : supported) {
-				if (strcmp(supportedElem, checkElem) == 0) {
-					found = true;
-					break;
-				}
-			}
-			if (!found)
-				return false;
-		}
-		return true;
-	}
-
-	std::vector<const char*> Context::getRequiredExtensions() {
-		uint32_t glfwExtensionCount = 0;
-		const char** glfwExtensions = glfwGetRequiredInstanceExtensions(&glfwExtensionCount);
-		std::vector<const char*> extensions(glfwExtensions, glfwExtensions + glfwExtensionCount);
-
-#ifndef NDEBUG
-	extensions.push_back(VK_EXT_DEBUG_UTILS_EXTENSION_NAME);
-#endif
-
-		return extensions;
-	}
-
-    int Context::findQueueFamilyIndex(vk::QueueFlagBits flag, std::vector<vk::DeviceQueueCreateInfo> &createInfos, vk::PhysicalDevice &device){
-        std::vector<vk::QueueFamilyProperties> queueFamilyProperties = device.getQueueFamilyProperties();
-        for (auto i = createInfos.begin(); i != createInfos.end(); ++i ) {
-            auto createInfo = *i;
-            int index = createInfo.queueFamilyIndex;
-            if(static_cast<uint32_t>(queueFamilyProperties[index].queueFlags & flag) != 0){
-                std::cout << "Queue count: " << index << std::endl;
-                return index;
-            }
-        }
-        return -1;
-=======
 #include "vkcv/Context.hpp"
 
 namespace vkcv
@@ -337,6 +52,5 @@
     const vk::Device &Context::getDevice() const
     {
         return m_Device;
->>>>>>> 74ff8e70
     }
 }