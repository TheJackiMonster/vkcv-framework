
#include "vkcv/Context.hpp"
#include "vkcv/Window.hpp"

namespace vkcv
{
    Context::Context(Context &&other) noexcept:
            m_Instance(other.m_Instance),
            m_PhysicalDevice(other.m_PhysicalDevice),
            m_Device(other.m_Device),
			m_FeatureManager(std::move(other.m_FeatureManager)),
			m_QueueManager(std::move(other.m_QueueManager)),
			m_Allocator(other.m_Allocator)
    {
        other.m_Instance        = nullptr;
        other.m_PhysicalDevice  = nullptr;
        other.m_Device          = nullptr;
		other.m_Allocator		= nullptr;
    }

    Context & Context::operator=(Context &&other) noexcept
    {
        m_Instance          = other.m_Instance;
        m_PhysicalDevice    = other.m_PhysicalDevice;
        m_Device            = other.m_Device;
        m_FeatureManager	= std::move(other.m_FeatureManager);
        m_QueueManager		= std::move(other.m_QueueManager);
        m_Allocator			= other.m_Allocator;

        other.m_Instance        = nullptr;
        other.m_PhysicalDevice  = nullptr;
        other.m_Device          = nullptr;
        other.m_Allocator		= nullptr;

        return *this;
    }

    Context::Context(vk::Instance instance,
                     vk::PhysicalDevice physicalDevice,
                     vk::Device device,
                     FeatureManager&& featureManager,
					 QueueManager&& queueManager,
					 vma::Allocator&& allocator) noexcept :
    m_Instance(instance),
    m_PhysicalDevice(physicalDevice),
    m_Device(device),
    m_FeatureManager(std::move(featureManager)),
    m_QueueManager(std::move(queueManager)),
    m_Allocator(allocator)
    {}

    Context::~Context() noexcept
    {
    	m_Allocator.destroy();
        m_Device.destroy();
        m_Instance.destroy();
    }

    const vk::Instance &Context::getInstance() const
    {
        return m_Instance;
    }

    const vk::PhysicalDevice &Context::getPhysicalDevice() const
    {
        return m_PhysicalDevice;
    }

    const vk::Device &Context::getDevice() const
    {
        return m_Device;
    }
    
    const FeatureManager& Context::getFeatureManager() const {
    	return m_FeatureManager;
    }
    
    const QueueManager& Context::getQueueManager() const {
    	return m_QueueManager;
    }
    
    const vma::Allocator& Context::getAllocator() const {
    	return m_Allocator;
    }
	
	/**
	 * @brief The physical device is evaluated by three categories:
	 * discrete GPU vs. integrated GPU, amount of queues and its abilities, and VRAM.physicalDevice.
	 * @param physicalDevice The physical device
	 * @return Device score as integer
	*/
	int deviceScore(const vk::PhysicalDevice& physicalDevice)
	{
		int score = 0;
		vk::PhysicalDeviceProperties properties = physicalDevice.getProperties();
		std::vector<vk::QueueFamilyProperties> qFamilyProperties = physicalDevice.getQueueFamilyProperties();
		
		// for every queue family compute queue flag bits and the amount of queues
		for (const auto& qFamily : qFamilyProperties) {
			uint32_t qCount = qFamily.queueCount;
			uint32_t bitCount = (static_cast<uint32_t>(qFamily.queueFlags & vk::QueueFlagBits::eCompute) != 0)
								+ (static_cast<uint32_t>(qFamily.queueFlags & vk::QueueFlagBits::eGraphics) != 0)
								+ (static_cast<uint32_t>(qFamily.queueFlags & vk::QueueFlagBits::eTransfer) != 0)
								+ (static_cast<uint32_t>(qFamily.queueFlags & vk::QueueFlagBits::eSparseBinding) != 0);
			score += static_cast<int>(qCount * bitCount);
		}
		
		// compute the VRAM of the physical device
		vk::PhysicalDeviceMemoryProperties memoryProperties = physicalDevice.getMemoryProperties();
		auto vram = static_cast<int>(memoryProperties.memoryHeaps[0].size / static_cast<uint32_t>(1E9));
		score *= vram;
		
		if (properties.deviceType == vk::PhysicalDeviceType::eDiscreteGpu) {
			score *= 2;
		}
		else if (properties.deviceType != vk::PhysicalDeviceType::eIntegratedGpu) {
			score = -1;
		}
		
		return score;
	}
	
	/**
	 * @brief All existing physical devices will be evaluated by deviceScore.
	 * @param instance The instance
	 * @param physicalDevice The optimal physical device
	 * @return Returns if a suitable GPU is found as physical device
	 * @see Context.deviceScore
	*/
	bool pickPhysicalDevice(const vk::Instance& instance, vk::PhysicalDevice& physicalDevice)
	{
		const std::vector<vk::PhysicalDevice>& devices = instance.enumeratePhysicalDevices();
		
		if (devices.empty()) {
			vkcv_log(LogLevel::ERROR, "Failed to find GPUs with Vulkan support");
			return false;
		}
		
		int max_score = -1;
		for (const auto& device : devices) {
			int score = deviceScore(device);
			if (score > max_score) {
				max_score = score;
				physicalDevice = device;
			}
		}
		
		if (max_score == -1) {
			vkcv_log(LogLevel::ERROR, "Failed to find a suitable GPU");
			return false;
		} else {
			return true;
		}
	}
	
	/**
	 * @brief Check whether all string occurrences in "check" are contained in "supported"
	 * @param supported The const vector const char* reference used to compare entries in "check"
	 * @param check The const vector const char* reference elements to be checked by "supported"
	 * @return True, if all elements in "check" are supported (contained in supported)
	*/
	bool checkSupport(const std::vector<const char*>& supported, const std::vector<const char*>& check)
	{
		for (auto checkElem : check) {
			bool found = false;
			for (auto supportedElem : supported) {
				if (strcmp(supportedElem, checkElem) == 0) {
					found = true;
					break;
				}
			}
			if (!found)
				return false;
		}
		return true;
	}
	
	std::vector<std::string> getRequiredExtensions() {
		std::vector<std::string> extensions = Window::getExtensions();
		
#ifndef NDEBUG
		extensions.emplace_back(VK_EXT_DEBUG_UTILS_EXTENSION_NAME);
#endif
		
		return extensions;
	}

	Context Context::create(const char *applicationName,
							uint32_t applicationVersion,
							const std::vector<vk::QueueFlagBits>& queueFlags,
							const Features& features,
							const std::vector<const char*>& instanceExtensions) {
		// check for layer support
		
		const std::vector<vk::LayerProperties>& layerProperties = vk::enumerateInstanceLayerProperties();
		
		std::vector<const char*> supportedLayers;
		supportedLayers.reserve(layerProperties.size());
		
		for (auto& elem : layerProperties) {
			supportedLayers.push_back(elem.layerName);
		}

// if in debug mode, check if validation layers are supported. Enable them if supported
#ifndef NDEBUG
		std::vector<const char*> validationLayers = {
				"VK_LAYER_KHRONOS_validation"
		};
		
		if (!checkSupport(supportedLayers, validationLayers)) {
			throw std::runtime_error("Validation layers requested but not available!");
		}
#endif
		
		// check for instance extension support
		std::vector<vk::ExtensionProperties> instanceExtensionProperties = vk::enumerateInstanceExtensionProperties();
		
		std::vector<const char*> supportedExtensions;
		supportedExtensions.reserve(instanceExtensionProperties.size());
		
		for (auto& elem : instanceExtensionProperties) {
			supportedExtensions.push_back(elem.extensionName);
		}
		
		// for GLFW: get all required extensions
		auto requiredStrings = getRequiredExtensions();
		std::vector<const char*> requiredExtensions;
		
		for (const auto& extension : requiredStrings) {
			requiredExtensions.push_back(extension.c_str());
		}
		
		requiredExtensions.insert(requiredExtensions.end(), instanceExtensions.begin(), instanceExtensions.end());
		
		if (!checkSupport(supportedExtensions, requiredExtensions)) {
			throw std::runtime_error("The requested instance extensions are not supported!");
		}
		
		const vk::ApplicationInfo applicationInfo(
				applicationName,
				applicationVersion,
				"vkCV",
				VK_MAKE_VERSION(0, 0, 1),
				VK_HEADER_VERSION_COMPLETE
		);
		
		vk::InstanceCreateInfo instanceCreateInfo(
				vk::InstanceCreateFlags(),
				&applicationInfo,
				0,
				nullptr,
				static_cast<uint32_t>(requiredExtensions.size()),
				requiredExtensions.data()
		);

#ifndef NDEBUG
		instanceCreateInfo.enabledLayerCount = static_cast<uint32_t>(validationLayers.size());
		instanceCreateInfo.ppEnabledLayerNames = validationLayers.data();
#endif
		
		vk::Instance instance = vk::createInstance(instanceCreateInfo);

		std::vector<vk::PhysicalDevice> physicalDevices = instance.enumeratePhysicalDevices();
		vk::PhysicalDevice physicalDevice;
		
		if (!pickPhysicalDevice(instance, physicalDevice)) {
			throw std::runtime_error("Picking suitable GPU as physical device failed!");
		}
		
		FeatureManager featureManager (physicalDevice);
		
#ifdef __APPLE__
		featureManager.useExtension("VK_KHR_portability_subset", true);
#endif
<<<<<<< HEAD
		
		if (featureManager.useExtension(VK_KHR_SHADER_FLOAT16_INT8_EXTENSION_NAME, false)) {
			featureManager.useFeatures<vk::PhysicalDeviceShaderFloat16Int8Features>(
					[](vk::PhysicalDeviceShaderFloat16Int8Features& features) {
				features.setShaderFloat16(true);
			}, false);
		}
		
		if (featureManager.useExtension(VK_KHR_16BIT_STORAGE_EXTENSION_NAME, false)) {
			featureManager.useFeatures<vk::PhysicalDevice16BitStorageFeatures>(
					[](vk::PhysicalDevice16BitStorageFeatures& features) {
				features.setStorageBuffer16BitAccess(true);
			}, false);
		}

=======
>>>>>>> 78ad6bdc
		featureManager.useFeatures([](vk::PhysicalDeviceFeatures& features) {
			features.setFragmentStoresAndAtomics(true);
			features.setGeometryShader(true);
			features.setDepthClamp(true);
			features.setShaderInt16(true);
		});
		
		for (const auto& feature : features.getList()) {
			feature(featureManager);
		}
		
		const auto& extensions = featureManager.getActiveExtensions();

		std::vector<vk::DeviceQueueCreateInfo> qCreateInfos;
		std::vector<float> qPriorities;
		qPriorities.resize(queueFlags.size(), 1.f);
		std::vector<std::pair<int, int>> queuePairsGraphics, queuePairsCompute, queuePairsTransfer;
		
		QueueManager::queueCreateInfosQueueHandles(physicalDevice, qPriorities, queueFlags, qCreateInfos, queuePairsGraphics, queuePairsCompute, queuePairsTransfer);
		
		vk::DeviceCreateInfo deviceCreateInfo(
				vk::DeviceCreateFlags(),
				qCreateInfos.size(),
				qCreateInfos.data(),
				0,
				nullptr,
				extensions.size(),
				extensions.data(),
				nullptr
		);

#ifndef NDEBUG
		deviceCreateInfo.enabledLayerCount = static_cast<uint32_t>(validationLayers.size());
		deviceCreateInfo.ppEnabledLayerNames = validationLayers.data();
#endif

		deviceCreateInfo.setPNext(&(featureManager.getFeatures()));
		
		vk::Device device = physicalDevice.createDevice(deviceCreateInfo);

		if (featureManager.isExtensionActive(VK_NV_MESH_SHADER_EXTENSION_NAME)) {
			InitMeshShaderDrawFunctions(device);
		}
		
		QueueManager queueManager = QueueManager::create(
				device,
				queuePairsGraphics,
				queuePairsCompute,
				queuePairsTransfer
		);

		vma::AllocatorCreateFlags vmaFlags;
		const vma::AllocatorCreateInfo allocatorCreateInfo (
				vma::AllocatorCreateFlags(),
				physicalDevice,
				device,
				0,
				nullptr,
				nullptr,
				0,
				nullptr,
				nullptr,
				nullptr,
				instance,
				
				/* Uses default version when set to 0 (currently VK_VERSION_1_0):
				 *
				 * The reason for this is that the allocator restricts the allowed version
				 * to be at maximum VK_VERSION_1_1 which is already less than
				 * VK_HEADER_VERSION_COMPLETE at most platforms.
				 * */
				0
		);
		
		vma::Allocator allocator = vma::createAllocator(allocatorCreateInfo);
		
		return Context(
				instance,
				physicalDevice,
				device,
				std::move(featureManager),
				std::move(queueManager),
				std::move(allocator)
		);
	}
 
}<|MERGE_RESOLUTION|>--- conflicted
+++ resolved
@@ -272,8 +272,7 @@
 #ifdef __APPLE__
 		featureManager.useExtension("VK_KHR_portability_subset", true);
 #endif
-<<<<<<< HEAD
-		
+
 		if (featureManager.useExtension(VK_KHR_SHADER_FLOAT16_INT8_EXTENSION_NAME, false)) {
 			featureManager.useFeatures<vk::PhysicalDeviceShaderFloat16Int8Features>(
 					[](vk::PhysicalDeviceShaderFloat16Int8Features& features) {
@@ -288,8 +287,6 @@
 			}, false);
 		}
 
-=======
->>>>>>> 78ad6bdc
 		featureManager.useFeatures([](vk::PhysicalDeviceFeatures& features) {
 			features.setFragmentStoresAndAtomics(true);
 			features.setGeometryShader(true);
