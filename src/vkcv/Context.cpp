
#include "vkcv/Context.hpp"
#include "vkcv/Window.hpp"

namespace vkcv
{
    Context::Context(Context &&other) noexcept:
            m_Instance(other.m_Instance),
            m_PhysicalDevice(other.m_PhysicalDevice),
            m_Device(other.m_Device),
			m_FeatureManager(std::move(other.m_FeatureManager)),
			m_QueueManager(std::move(other.m_QueueManager)),
			m_Allocator(other.m_Allocator)
    {
        other.m_Instance        = nullptr;
        other.m_PhysicalDevice  = nullptr;
        other.m_Device          = nullptr;
		other.m_Allocator		= nullptr;
    }

    Context & Context::operator=(Context &&other) noexcept
    {
        m_Instance          = other.m_Instance;
        m_PhysicalDevice    = other.m_PhysicalDevice;
        m_Device            = other.m_Device;
        m_FeatureManager	= std::move(other.m_FeatureManager);
        m_QueueManager		= std::move(other.m_QueueManager);
        m_Allocator			= other.m_Allocator;

        other.m_Instance        = nullptr;
        other.m_PhysicalDevice  = nullptr;
        other.m_Device          = nullptr;
        other.m_Allocator		= nullptr;

        return *this;
    }

    Context::Context(vk::Instance instance,
                     vk::PhysicalDevice physicalDevice,
                     vk::Device device,
                     FeatureManager&& featureManager,
					 QueueManager&& queueManager,
					 vma::Allocator&& allocator) noexcept :
    m_Instance(instance),
    m_PhysicalDevice(physicalDevice),
    m_Device(device),
    m_FeatureManager(std::move(featureManager)),
    m_QueueManager(std::move(queueManager)),
    m_Allocator(allocator)
    {}

    Context::~Context() noexcept
    {
    	m_Allocator.destroy();
        m_Device.destroy();
        m_Instance.destroy();
    }

    const vk::Instance &Context::getInstance() const
    {
        return m_Instance;
    }

    const vk::PhysicalDevice &Context::getPhysicalDevice() const
    {
        return m_PhysicalDevice;
    }

    const vk::Device &Context::getDevice() const
    {
        return m_Device;
    }
    
    const FeatureManager& Context::getFeatureManager() const {
    	return m_FeatureManager;
    }
    
    const QueueManager& Context::getQueueManager() const {
    	return m_QueueManager;
    }
    
    const vma::Allocator& Context::getAllocator() const {
    	return m_Allocator;
    }
	
	/**
	 * @brief The physical device is evaluated by three categories:
	 * discrete GPU vs. integrated GPU, amount of queues and its abilities, and VRAM.physicalDevice.
	 * @param physicalDevice The physical device
	 * @return Device score as integer
	*/
	int deviceScore(const vk::PhysicalDevice& physicalDevice)
	{
		int score = 0;
		vk::PhysicalDeviceProperties properties = physicalDevice.getProperties();
		std::vector<vk::QueueFamilyProperties> qFamilyProperties = physicalDevice.getQueueFamilyProperties();
		
		// for every queue family compute queue flag bits and the amount of queues
		for (const auto& qFamily : qFamilyProperties) {
			uint32_t qCount = qFamily.queueCount;
			uint32_t bitCount = (static_cast<uint32_t>(qFamily.queueFlags & vk::QueueFlagBits::eCompute) != 0)
								+ (static_cast<uint32_t>(qFamily.queueFlags & vk::QueueFlagBits::eGraphics) != 0)
								+ (static_cast<uint32_t>(qFamily.queueFlags & vk::QueueFlagBits::eTransfer) != 0)
								+ (static_cast<uint32_t>(qFamily.queueFlags & vk::QueueFlagBits::eSparseBinding) != 0);
			score += static_cast<int>(qCount * bitCount);
		}
		
		// compute the VRAM of the physical device
		vk::PhysicalDeviceMemoryProperties memoryProperties = physicalDevice.getMemoryProperties();
		auto vram = static_cast<int>(memoryProperties.memoryHeaps[0].size / static_cast<uint32_t>(1E9));
		score *= vram;
		
		if (properties.deviceType == vk::PhysicalDeviceType::eDiscreteGpu) {
			score *= 2;
		}
		else if (properties.deviceType != vk::PhysicalDeviceType::eIntegratedGpu) {
			score = -1;
		}
		
		return score;
	}
	
	/**
	 * @brief All existing physical devices will be evaluated by deviceScore.
	 * @param instance The instance
	 * @param physicalDevice The optimal physical device
	 * @return Returns if a suitable GPU is found as physical device
	 * @see Context.deviceScore
	*/
	bool pickPhysicalDevice(const vk::Instance& instance, vk::PhysicalDevice& physicalDevice)
	{
		const std::vector<vk::PhysicalDevice>& devices = instance.enumeratePhysicalDevices();
		
		if (devices.empty()) {
			vkcv_log(LogLevel::ERROR, "Failed to find GPUs with Vulkan support");
			return false;
		}
		
		int max_score = -1;
		for (const auto& device : devices) {
			int score = deviceScore(device);
			if (score > max_score) {
				max_score = score;
				physicalDevice = device;
			}
		}
		
		if (max_score == -1) {
			vkcv_log(LogLevel::ERROR, "Failed to find a suitable GPU");
			return false;
		} else {
			return true;
		}
	}
	
	/**
	 * @brief With the help of the reference "supported" all elements in "check" checked,
	 * if they are supported by the physical device.
	 * @param supported The reference that can be used to check "check"
	 * @param check The elements to be checked
	 * @return True, if all elements in "check" are supported
	*/
	bool checkSupport(const std::vector<const char*>& supported, const std::vector<const char*>& check)
	{
		for (auto checkElem : check) {
			bool found = false;
			for (auto supportedElem : supported) {
				if (strcmp(supportedElem, checkElem) == 0) {
					found = true;
					break;
				}
			}
			if (!found)
				return false;
		}
		return true;
	}
	
	std::vector<std::string> getRequiredExtensions() {
		std::vector<std::string> extensions = Window::getExtensions();
		
#ifndef NDEBUG
		extensions.emplace_back(VK_EXT_DEBUG_UTILS_EXTENSION_NAME);
#endif
		
		return extensions;
	}
	
	Context Context::create(const char *applicationName,
							uint32_t applicationVersion,
							const std::vector<vk::QueueFlagBits>& queueFlags,
							const Features& features,
							const std::vector<const char*>& instanceExtensions) {
		// check for layer support
		
		const std::vector<vk::LayerProperties>& layerProperties = vk::enumerateInstanceLayerProperties();
		
		std::vector<const char*> supportedLayers;
		supportedLayers.reserve(layerProperties.size());
		
		for (auto& elem : layerProperties) {
			supportedLayers.push_back(elem.layerName);
		}

// if in debug mode, check if validation layers are supported. Enable them if supported
#ifndef NDEBUG
		std::vector<const char*> validationLayers = {
				"VK_LAYER_KHRONOS_validation"
		};
		
		if (!checkSupport(supportedLayers, validationLayers)) {
			throw std::runtime_error("Validation layers requested but not available!");
		}
#endif
		
		// check for extension support
		std::vector<vk::ExtensionProperties> instanceExtensionProperties = vk::enumerateInstanceExtensionProperties();
		
		std::vector<const char*> supportedExtensions;
		supportedExtensions.reserve(instanceExtensionProperties.size());
		
		for (auto& elem : instanceExtensionProperties) {
			supportedExtensions.push_back(elem.extensionName);
		}
		
		// for GLFW: get all required extensions
		auto requiredStrings = getRequiredExtensions();
		std::vector<const char*> requiredExtensions;
		
		for (const auto& extension : requiredStrings) {
			requiredExtensions.push_back(extension.c_str());
		}
		
		requiredExtensions.insert(requiredExtensions.end(), instanceExtensions.begin(), instanceExtensions.end());
		
		if (!checkSupport(supportedExtensions, requiredExtensions)) {
			throw std::runtime_error("The requested instance extensions are not supported!");
		}
		
		const vk::ApplicationInfo applicationInfo(
				applicationName,
				applicationVersion,
				"vkCV",
				VK_MAKE_VERSION(0, 0, 1),
				VK_HEADER_VERSION_COMPLETE
		);
		
		vk::InstanceCreateInfo instanceCreateInfo(
				vk::InstanceCreateFlags(),
				&applicationInfo,
				0,
				nullptr,
				static_cast<uint32_t>(requiredExtensions.size()),
				requiredExtensions.data()
		);

#ifndef NDEBUG
		instanceCreateInfo.enabledLayerCount = static_cast<uint32_t>(validationLayers.size());
		instanceCreateInfo.ppEnabledLayerNames = validationLayers.data();
#endif
		
		vk::Instance instance = vk::createInstance(instanceCreateInfo);
		
		std::vector<vk::PhysicalDevice> physicalDevices = instance.enumeratePhysicalDevices();
		vk::PhysicalDevice physicalDevice;
		
		if (!pickPhysicalDevice(instance, physicalDevice)) {
			throw std::runtime_error("Picking suitable GPU as physical device failed!");
		}
		
		FeatureManager featureManager (physicalDevice);
		
<<<<<<< HEAD
=======
#ifdef __APPLE__
		featureManager.useExtension("VK_KHR_portability_subset", true);
#endif
		
		if (featureManager.useExtension(VK_KHR_SHADER_FLOAT16_INT8_EXTENSION_NAME, false)) {
			featureManager.useFeatures<vk::PhysicalDeviceShaderFloat16Int8Features>(
					[](vk::PhysicalDeviceShaderFloat16Int8Features& features) {
				features.setShaderFloat16(true);
			}, false);
		}
		
		if (featureManager.useExtension(VK_KHR_16BIT_STORAGE_EXTENSION_NAME, false)) {
			featureManager.useFeatures<vk::PhysicalDevice16BitStorageFeatures>(
					[](vk::PhysicalDevice16BitStorageFeatures& features) {
				features.setStorageBuffer16BitAccess(true);
			}, false);
		}
		
>>>>>>> 9632a747
		featureManager.useFeatures([](vk::PhysicalDeviceFeatures& features) {
			features.setFragmentStoresAndAtomics(true);
			features.setGeometryShader(true);
			features.setDepthClamp(true);
			features.setShaderInt16(true);
		});
		
		for (const auto& feature : features.getList()) {
			feature(featureManager);
		}
		
		const auto& extensions = featureManager.getActiveExtensions();
		
		std::vector<vk::DeviceQueueCreateInfo> qCreateInfos;
		
		// create required queues
		std::vector<float> qPriorities;
		qPriorities.resize(queueFlags.size(), 1.f);
		std::vector<std::pair<int, int>> queuePairsGraphics, queuePairsCompute, queuePairsTransfer;
		
		QueueManager::queueCreateInfosQueueHandles(physicalDevice, qPriorities, queueFlags, qCreateInfos, queuePairsGraphics, queuePairsCompute, queuePairsTransfer);
		
		vk::DeviceCreateInfo deviceCreateInfo(
				vk::DeviceCreateFlags(),
				qCreateInfos.size(),
				qCreateInfos.data(),
				0,
				nullptr,
				extensions.size(),
				extensions.data(),
				nullptr
		);

#ifndef NDEBUG
		deviceCreateInfo.enabledLayerCount = static_cast<uint32_t>(validationLayers.size());
		deviceCreateInfo.ppEnabledLayerNames = validationLayers.data();
#endif
		
		deviceCreateInfo.setPNext(&(featureManager.getFeatures()));
		
		vk::Device device = physicalDevice.createDevice(deviceCreateInfo);

		if (featureManager.isExtensionActive(VK_NV_MESH_SHADER_EXTENSION_NAME)) {
			InitMeshShaderDrawFunctions(device);
		}
		
		QueueManager queueManager = QueueManager::create(
				device,
				queuePairsGraphics,
				queuePairsCompute,
				queuePairsTransfer
		);

        // TODO ?vma::AllocatorCreateFlagBits::eKhrDedicatedAllocation?
		vma::AllocatorCreateFlags vmaFlags;
		const vma::AllocatorCreateInfo allocatorCreateInfo (
				vma::AllocatorCreateFlags(),
				physicalDevice,
				device,
				0,
				nullptr,
				nullptr,
				0,
				nullptr,
				nullptr,
				nullptr,
				instance,
				
				/* Uses default version when set to 0 (currently VK_VERSION_1_0):
				 *
				 * The reason for this is that the allocator restricts the allowed version
				 * to be at maximum VK_VERSION_1_1 which is already less than
				 * VK_HEADER_VERSION_COMPLETE at most platforms.
				 * */
				0
		);
		
		vma::Allocator allocator = vma::createAllocator(allocatorCreateInfo);
		
		return Context(
				instance,
				physicalDevice,
				device,
				std::move(featureManager),
				std::move(queueManager),
				std::move(allocator)
		);
	}
 
}<|MERGE_RESOLUTION|>--- conflicted
+++ resolved
@@ -270,8 +270,6 @@
 		
 		FeatureManager featureManager (physicalDevice);
 		
-<<<<<<< HEAD
-=======
 #ifdef __APPLE__
 		featureManager.useExtension("VK_KHR_portability_subset", true);
 #endif
@@ -290,7 +288,6 @@
 			}, false);
 		}
 		
->>>>>>> 9632a747
 		featureManager.useFeatures([](vk::PhysicalDeviceFeatures& features) {
 			features.setFragmentStoresAndAtomics(true);
 			features.setGeometryShader(true);
