--- conflicted
+++ resolved
@@ -426,7 +426,6 @@
 			);
 		}
 		
-<<<<<<< HEAD
 		if (featureManager.useExtension(VK_AMD_DEVICE_COHERENT_MEMORY_EXTENSION_NAME, false)) {
 			featureManager.useFeatures<vk::PhysicalDeviceCoherentMemoryFeaturesAMD>(
 				[](vk::PhysicalDeviceCoherentMemoryFeaturesAMD &features) {
@@ -443,7 +442,8 @@
 					},
 					false
 			);
-=======
+		}
+		
 		if (featureManager.useExtension(VK_EXT_INDEX_TYPE_UINT8_EXTENSION_NAME, false)) {
 			featureManager.useFeatures<vk::PhysicalDeviceIndexTypeUint8FeaturesEXT>(
 				[](vk::PhysicalDeviceIndexTypeUint8FeaturesEXT &features) {
@@ -451,7 +451,6 @@
 				},
 				false
 			);
->>>>>>> 47cbd091
 		}
 
 		featureManager.useFeatures([](vk::PhysicalDeviceFeatures &features) {
