#include "vkcv/DescriptorConfig.hpp"

namespace vkcv
{
	DescriptorBinding::DescriptorBinding(
		uint32_t bindingID,
		DescriptorType descriptorType,
		uint32_t descriptorCount,
<<<<<<< HEAD
		ShaderStage shaderStage,
		bool variableCount) noexcept
		:
		bindingID(bindingID),
		descriptorType(descriptorType),
		descriptorCount(descriptorCount),
		shaderStage(shaderStage),
		variableCount(variableCount){}
	
=======
		ShaderStages shaderStages) noexcept:
		bindingID(bindingID),
		descriptorType(descriptorType),
		descriptorCount(descriptorCount),
		shaderStages(shaderStages)
		{}

    bool DescriptorBinding::operator==(const DescriptorBinding &other) const
    {
	    return (this->bindingID == other.bindingID) &&
	           (this->descriptorType == other.descriptorType) &&
	           (this->descriptorCount == other.descriptorCount) &&
	           (this->shaderStages == other.shaderStages);
    }
>>>>>>> 35631370
}<|MERGE_RESOLUTION|>--- conflicted
+++ resolved
@@ -6,30 +6,20 @@
 		uint32_t bindingID,
 		DescriptorType descriptorType,
 		uint32_t descriptorCount,
-<<<<<<< HEAD
-		ShaderStage shaderStage,
-		bool variableCount) noexcept
-		:
+		ShaderStage shaderStages,
+		bool variableCount) noexcept:
 		bindingID(bindingID),
 		descriptorType(descriptorType),
 		descriptorCount(descriptorCount),
-		shaderStage(shaderStage),
+		shaderStages(shaderStages),
 		variableCount(variableCount){}
-	
-=======
-		ShaderStages shaderStages) noexcept:
-		bindingID(bindingID),
-		descriptorType(descriptorType),
-		descriptorCount(descriptorCount),
-		shaderStages(shaderStages)
-		{}
 
     bool DescriptorBinding::operator==(const DescriptorBinding &other) const
     {
 	    return (this->bindingID == other.bindingID) &&
 	           (this->descriptorType == other.descriptorType) &&
 	           (this->descriptorCount == other.descriptorCount) &&
-	           (this->shaderStages == other.shaderStages);
+	           (this->shaderStages == other.shaderStages) &&
+	           (this->variableCount == other.variableCount);
     }
->>>>>>> 35631370
 }