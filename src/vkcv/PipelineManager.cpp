#include "PipelineManager.hpp"

namespace vkcv
{

    PipelineManager::PipelineManager(vk::Device device) noexcept :
    m_Device{device},
    m_Pipelines{},
    m_PipelineLayouts{},
    m_NextPipelineId{0}
    {}

    PipelineManager::~PipelineManager() noexcept
    {
        for(const auto &pipeline: m_Pipelines)
            m_Device.destroy(pipeline);

        for(const auto &layout : m_PipelineLayouts)
            m_Device.destroy(layout);

        m_Pipelines.clear();
        m_PipelineLayouts.clear();
        m_NextPipelineId = 0;
    }

<<<<<<< HEAD
	// currently assuming default 32 bit formats, no lower precision or normalized variants supported
	vk::Format vertexFormatToVulkanFormat(const VertexFormat format) {
		switch (format) {
		case VertexFormat::FLOAT: return vk::Format::eR32Sfloat;
		case VertexFormat::FLOAT2: return vk::Format::eR32G32Sfloat;
		case VertexFormat::FLOAT3: return vk::Format::eR32G32B32Sfloat;
		case VertexFormat::FLOAT4: return vk::Format::eR32G32B32A32Sfloat;
		case VertexFormat::INT: return vk::Format::eR32Sint;
		case VertexFormat::INT2: return vk::Format::eR32G32Sint;
		case VertexFormat::INT3: return vk::Format::eR32G32B32Sint;
		case VertexFormat::INT4: return vk::Format::eR32G32B32A32Sint;
		default: std::cerr << "Warning: Unknown vertex format" << std::endl; return vk::Format::eUndefined;
		}
	}

    PipelineHandle PipelineManager::createPipeline(const PipelineConfig &config, const vk::RenderPass &pass)
=======
    PipelineHandle PipelineManager::createPipeline(const PipelineConfig &config, PassManager& passManager)
>>>>>>> 692cabd5
    {
		const vk::RenderPass &pass = passManager.getVkPass(config.m_PassHandle);
    	
        const bool existsVertexShader = config.m_ShaderProgram.existsShader(ShaderStage::VERTEX);
        const bool existsFragmentShader = config.m_ShaderProgram.existsShader(ShaderStage::FRAGMENT);
        if (!(existsVertexShader && existsFragmentShader))
        {
            std::cout << "Core::createGraphicsPipeline requires vertex and fragment shader code" << std::endl;
            return PipelineHandle();
        }

        // vertex shader stage
        std::vector<char> vertexCode = config.m_ShaderProgram.getShader(ShaderStage::VERTEX).shaderCode;
        vk::ShaderModuleCreateInfo vertexModuleInfo({}, vertexCode.size(), reinterpret_cast<uint32_t*>(vertexCode.data()));
        vk::ShaderModule vertexModule{};
        if (m_Device.createShaderModule(&vertexModuleInfo, nullptr, &vertexModule) != vk::Result::eSuccess)
            return PipelineHandle();

        vk::PipelineShaderStageCreateInfo pipelineVertexShaderStageInfo(
                {},
                vk::ShaderStageFlagBits::eVertex,
                vertexModule,
                "main",
                nullptr
        );

        // fragment shader stage
        std::vector<char> fragCode = config.m_ShaderProgram.getShader(ShaderStage::FRAGMENT).shaderCode;
        vk::ShaderModuleCreateInfo fragmentModuleInfo({}, fragCode.size(), reinterpret_cast<uint32_t*>(fragCode.data()));
        vk::ShaderModule fragmentModule{};
        if (m_Device.createShaderModule(&fragmentModuleInfo, nullptr, &fragmentModule) != vk::Result::eSuccess)
        {
            m_Device.destroy(vertexModule);
            return PipelineHandle();
        }

        vk::PipelineShaderStageCreateInfo pipelineFragmentShaderStageInfo(
                {},
                vk::ShaderStageFlagBits::eFragment,
                fragmentModule,
                "main",
                nullptr
        );

        // vertex input state

        // Fill up VertexInputBindingDescription and VertexInputAttributeDescription Containers
        std::vector<vk::VertexInputAttributeDescription>	vertexAttributeDescriptions;
		std::vector<vk::VertexInputBindingDescription>		vertexBindingDescriptions;

        VertexLayout layout = config.m_ShaderProgram.getVertexLayout();
        std::unordered_map<uint32_t, VertexInputAttachment> attachments = layout.attachmentMap;

		for (int i = 0; i < attachments.size(); i++) {
			VertexInputAttachment &attachment = attachments.at(i);

            uint32_t	location		= attachment.location;
            uint32_t	binding			= i;
            vk::Format	vertexFormat	= vertexFormatToVulkanFormat(attachment.format);

			//FIXME: hoping that order is the same and compatible: add explicit mapping and validation
			const VertexAttribute attribute = config.m_vertexAttributes[i];

            vertexAttributeDescriptions.push_back({location, binding, vertexFormatToVulkanFormat(attachment.format), 0});
			vertexBindingDescriptions.push_back(vk::VertexInputBindingDescription(
				binding,
				attribute.stride + getFormatSize(attachment.format),
				vk::VertexInputRate::eVertex));
        }

        // Handover Containers to PipelineVertexInputStateCreateIngo Struct
        vk::PipelineVertexInputStateCreateInfo pipelineVertexInputStateCreateInfo(
                {},
                vertexBindingDescriptions.size(),
                vertexBindingDescriptions.data(),
                vertexAttributeDescriptions.size(),
                vertexAttributeDescriptions.data()
        );

        // input assembly state
        vk::PipelineInputAssemblyStateCreateInfo pipelineInputAssemblyStateCreateInfo(
                {},
                vk::PrimitiveTopology::eTriangleList,
                false
        );

        // viewport state
        vk::Viewport viewport(0.f, 0.f, static_cast<float>(config.m_Width), static_cast<float>(config.m_Height), 0.f, 1.f);
        vk::Rect2D scissor({ 0,0 }, { config.m_Width, config.m_Height });
        vk::PipelineViewportStateCreateInfo pipelineViewportStateCreateInfo({}, 1, &viewport, 1, &scissor);

        // rasterization state
        vk::PipelineRasterizationStateCreateInfo pipelineRasterizationStateCreateInfo(
                {},
                false,
                false,
                vk::PolygonMode::eFill,
                vk::CullModeFlagBits::eNone,
                vk::FrontFace::eCounterClockwise,
                false,
                0.f,
                0.f,
                0.f,
                1.f
        );

        // multisample state
        vk::PipelineMultisampleStateCreateInfo pipelineMultisampleStateCreateInfo(
                {},
                vk::SampleCountFlagBits::e1,
                false,
                0.f,
                nullptr,
                false,
                false
        );

        // color blend state
        vk::ColorComponentFlags colorWriteMask(VK_COLOR_COMPONENT_R_BIT |
                                               VK_COLOR_COMPONENT_G_BIT |
                                               VK_COLOR_COMPONENT_B_BIT |
                                               VK_COLOR_COMPONENT_A_BIT);
        vk::PipelineColorBlendAttachmentState colorBlendAttachmentState(
                false,
                vk::BlendFactor::eOne,
                vk::BlendFactor::eOne,
                vk::BlendOp::eAdd,
                vk::BlendFactor::eOne,
                vk::BlendFactor::eOne,
                vk::BlendOp::eAdd,
                colorWriteMask
        );
        vk::PipelineColorBlendStateCreateInfo pipelineColorBlendStateCreateInfo(
                {},
                false,
                vk::LogicOp::eClear,
                1,	//TODO: hardcoded to one
                &colorBlendAttachmentState,
                { 1.f,1.f,1.f,1.f }
        );

		const size_t matrixPushConstantSize = 4 * 4 * sizeof(float);
		const vk::PushConstantRange pushConstantRange(vk::ShaderStageFlagBits::eAll, 0, matrixPushConstantSize);

        // pipeline layout
        vk::PipelineLayoutCreateInfo pipelineLayoutCreateInfo(
			{},
			{},
			(pushConstantRange));
        vk::PipelineLayout vkPipelineLayout{};
        if (m_Device.createPipelineLayout(&pipelineLayoutCreateInfo, nullptr, &vkPipelineLayout) != vk::Result::eSuccess)
        {
            m_Device.destroy(vertexModule);
            m_Device.destroy(fragmentModule);
            return PipelineHandle();
        }
	
		const vk::PipelineDepthStencilStateCreateInfo depthStencilCreateInfo(
				vk::PipelineDepthStencilStateCreateFlags(),
				true,
				true,
				vk::CompareOp::eLessOrEqual,
				false,
				false,
				{},
				{},
				0.0f,
				1.0f
		);
	
		const vk::PipelineDepthStencilStateCreateInfo* p_depthStencilCreateInfo = nullptr;
		
		const PassConfig& passConfig = passManager.getPassConfig(config.m_PassHandle);
		
		for (const auto& attachment : passConfig.attachments) {
			if (attachment.layout_final == AttachmentLayout::DEPTH_STENCIL_ATTACHMENT) {
				p_depthStencilCreateInfo = &depthStencilCreateInfo;
				break;
			}
		}
	
		// graphics pipeline create
        std::vector<vk::PipelineShaderStageCreateInfo> shaderStages = { pipelineVertexShaderStageInfo, pipelineFragmentShaderStageInfo };
        const vk::GraphicsPipelineCreateInfo graphicsPipelineCreateInfo(
                {},
                static_cast<uint32_t>(shaderStages.size()),
                shaderStages.data(),
                &pipelineVertexInputStateCreateInfo,
                &pipelineInputAssemblyStateCreateInfo,
                nullptr,
                &pipelineViewportStateCreateInfo,
                &pipelineRasterizationStateCreateInfo,
                &pipelineMultisampleStateCreateInfo,
				p_depthStencilCreateInfo,
                &pipelineColorBlendStateCreateInfo,
                nullptr,
                vkPipelineLayout,
                pass,
                0,
                {},
                0
        );

        vk::Pipeline vkPipeline{};
        if (m_Device.createGraphicsPipelines(nullptr, 1, &graphicsPipelineCreateInfo, nullptr, &vkPipeline) != vk::Result::eSuccess)
        {
            m_Device.destroy(vertexModule);
            m_Device.destroy(fragmentModule);
            return PipelineHandle();
        }

        m_Device.destroy(vertexModule);
        m_Device.destroy(fragmentModule);

        m_Pipelines.push_back(vkPipeline);
        m_PipelineLayouts.push_back(vkPipelineLayout);
        return PipelineHandle(m_NextPipelineId++);
    }

    vk::Pipeline PipelineManager::getVkPipeline(const PipelineHandle &handle) const
    {
        return m_Pipelines.at(handle.getId());
    }

    vk::PipelineLayout PipelineManager::getVkPipelineLayout(const PipelineHandle &handle) const
    {
        return m_PipelineLayouts.at(handle.getId());
    }
}<|MERGE_RESOLUTION|>--- conflicted
+++ resolved
@@ -23,7 +23,6 @@
         m_NextPipelineId = 0;
     }
 
-<<<<<<< HEAD
 	// currently assuming default 32 bit formats, no lower precision or normalized variants supported
 	vk::Format vertexFormatToVulkanFormat(const VertexFormat format) {
 		switch (format) {
@@ -39,10 +38,7 @@
 		}
 	}
 
-    PipelineHandle PipelineManager::createPipeline(const PipelineConfig &config, const vk::RenderPass &pass)
-=======
     PipelineHandle PipelineManager::createPipeline(const PipelineConfig &config, PassManager& passManager)
->>>>>>> 692cabd5
     {
 		const vk::RenderPass &pass = passManager.getVkPass(config.m_PassHandle);
     	
