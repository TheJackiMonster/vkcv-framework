--- conflicted
+++ resolved
@@ -146,14 +146,27 @@
         {
             auto& u = resources.uniform_buffers[i];
             const spirv_cross::SPIRType& base_type = comp.get_type(u.base_type_id);
-
-            uint32_t setID = comp.get_decoration(u.id, spv::DecorationDescriptorSet);
-            uint32_t bindingID = comp.get_decoration(u.id, spv::DecorationBinding);
+            const spirv_cross::SPIRType &type      = comp.get_type(u.type_id);
+
+            uint32_t setID = comp.get_decoration(u.id, spv::DecorationDescriptorSet);
+            uint32_t bindingID = comp.get_decoration(u.id, spv::DecorationBinding);
+
+            uint32_t descriptorCount = base_type.vecsize;
+            bool variableCount = false;
+            // query whether reflected resources are qualified as one-dimensional array
+            if(type.array_size_literal[0])
+            {
+                descriptorCount = type.array[0];
+                if(type.array[0] == 0)
+                    variableCount = true;
+            }
+
             auto binding = DescriptorBinding(
                     bindingID,
                     DescriptorType::UNIFORM_BUFFER,
-                    base_type.vecsize,
-                    shaderStage);
+                    descriptorCount,
+                    shaderStage,
+                    variableCount);
 
             auto insertionResult = m_DescriptorSets[setID].insert(std::make_pair(bindingID, binding));
             if(!insertionResult.second)
@@ -169,14 +182,27 @@
         {
             auto& u = resources.storage_buffers[i];
             const spirv_cross::SPIRType& base_type = comp.get_type(u.base_type_id);
-
-            uint32_t setID = comp.get_decoration(u.id, spv::DecorationDescriptorSet);
-            uint32_t bindingID = comp.get_decoration(u.id, spv::DecorationBinding);
+            const spirv_cross::SPIRType &type      = comp.get_type(u.type_id);
+
+            uint32_t setID = comp.get_decoration(u.id, spv::DecorationDescriptorSet);
+            uint32_t bindingID = comp.get_decoration(u.id, spv::DecorationBinding);
+
+            uint32_t descriptorCount = base_type.vecsize;
+            bool variableCount = false;
+            // query whether reflected resources are qualified as one-dimensional array
+            if(type.array_size_literal[0])
+            {
+                descriptorCount = type.array[0];
+                if(type.array[0] == 0)
+                    variableCount = true;
+            }
+
             auto binding = DescriptorBinding(
                     bindingID,
                     DescriptorType::STORAGE_BUFFER,
-                    base_type.vecsize,
-                    shaderStage);
+                    descriptorCount,
+                    shaderStage,
+                    variableCount);
 
             auto insertionResult = m_DescriptorSets[setID].insert(std::make_pair(bindingID, binding));
             if(!insertionResult.second)
@@ -191,14 +217,27 @@
         for (uint32_t i = 0; i < resources.separate_samplers.size(); i++) {
             auto& u = resources.separate_samplers[i];
             const spirv_cross::SPIRType& base_type = comp.get_type(u.base_type_id);
-
-            uint32_t setID = comp.get_decoration(u.id, spv::DecorationDescriptorSet);
-            uint32_t bindingID = comp.get_decoration(u.id, spv::DecorationBinding);
+            const spirv_cross::SPIRType &type      = comp.get_type(u.type_id);
+
+            uint32_t setID = comp.get_decoration(u.id, spv::DecorationDescriptorSet);
+            uint32_t bindingID = comp.get_decoration(u.id, spv::DecorationBinding);
+
+            uint32_t descriptorCount = base_type.vecsize;
+            bool variableCount = false;
+            // query whether reflected resources are qualified as one-dimensional array
+            if(type.array_size_literal[0])
+            {
+                descriptorCount = type.array[0];
+                if(type.array[0] == 0)
+                    variableCount = true;
+            }
+
             auto binding = DescriptorBinding(
                     bindingID,
                     DescriptorType::SAMPLER,
-                    base_type.vecsize,
-                    shaderStage);
+                    descriptorCount,
+                    shaderStage,
+                    variableCount);
 
             auto insertionResult = m_DescriptorSets[setID].insert(std::make_pair(bindingID, binding));
             if(!insertionResult.second)
@@ -212,66 +251,63 @@
 
         for (uint32_t i = 0; i < resources.separate_images.size(); i++) {
             auto& u = resources.separate_images[i];
-            const spirv_cross::SPIRType& base_type = comp.get_type(u.base_type_id);
-
-<<<<<<< HEAD
-            // we require the type (not base type!) to query array information
-            const spirv_cross::SPIRType& type      = comp.get_type(u.type_id);
-
-            uint32_t descriptorCount = 1;
-            bool variableCount = false;
-
-            if(type.array_size_literal[0])
-            {
-                if(type.array[0] == 0)
-                    variableCount = true;
-
-                descriptorCount = type.array[0];
-            }
-
-            DescriptorBinding descBinding(comp.get_decoration(u.id, spv::DecorationBinding),
-                                          DescriptorType::IMAGE_SAMPLED,
-                                          descriptorCount,
-                                          shaderStage,
-                                          variableCount);
-
-            std::pair<uint32_t, DescriptorBinding> descriptor(comp.get_decoration(u.id, spv::DecorationDescriptorSet), descBinding);
-
-
-            bindings.push_back(descriptor);
-            if ((int32_t)comp.get_decoration(u.id, spv::DecorationDescriptorSet) > maxSetID)
-                maxSetID = comp.get_decoration(u.id, spv::DecorationDescriptorSet);
-=======
-            uint32_t setID = comp.get_decoration(u.id, spv::DecorationDescriptorSet);
-            uint32_t bindingID = comp.get_decoration(u.id, spv::DecorationBinding);
+            const spirv_cross::SPIRType &base_type = comp.get_type(u.base_type_id);
+            const spirv_cross::SPIRType &type      = comp.get_type(u.type_id);
+
+            uint32_t setID = comp.get_decoration(u.id, spv::DecorationDescriptorSet);
+            uint32_t bindingID = comp.get_decoration(u.id, spv::DecorationBinding);
+
+            uint32_t descriptorCount = base_type.vecsize;
+            bool variableCount = false;
+            // query whether reflected resources are qualified as one-dimensional array
+            if(type.array_size_literal[0])
+            {
+                descriptorCount = type.array[0];
+                if(type.array[0] == 0)
+                    variableCount = true;
+            }
+
             auto binding = DescriptorBinding(
                     bindingID,
                     DescriptorType::IMAGE_SAMPLED,
-                    base_type.vecsize,
-                    shaderStage);
-
-            auto insertionResult = m_DescriptorSets[setID].insert(std::make_pair(bindingID, binding));
-            if(!insertionResult.second)
-            {
-                vkcv_log(LogLevel::WARNING,
-                         "Attempting to overwrite already existing binding %u at set ID %u.",
-                         bindingID,
-                         setID);
-            }
->>>>>>> 35631370
+                    descriptorCount,
+                    shaderStage,
+                    variableCount);
+
+            auto insertionResult = m_DescriptorSets[setID].insert(std::make_pair(bindingID, binding));
+            if(!insertionResult.second)
+            {
+                vkcv_log(LogLevel::WARNING,
+                         "Attempting to overwrite already existing binding %u at set ID %u.",
+                         bindingID,
+                         setID);
+            }
         }
 
         for (uint32_t i = 0; i < resources.storage_images.size(); i++) {
             auto& u = resources.storage_images[i];
             const spirv_cross::SPIRType& base_type = comp.get_type(u.base_type_id);
-
-            uint32_t setID = comp.get_decoration(u.id, spv::DecorationDescriptorSet);
-            uint32_t bindingID = comp.get_decoration(u.id, spv::DecorationBinding);
+            const spirv_cross::SPIRType &type      = comp.get_type(u.type_id);
+
+            uint32_t setID = comp.get_decoration(u.id, spv::DecorationDescriptorSet);
+            uint32_t bindingID = comp.get_decoration(u.id, spv::DecorationBinding);
+
+            uint32_t descriptorCount = base_type.vecsize;
+            bool variableCount = false;
+            // query whether reflected resources are qualified as one-dimensional array
+            if(type.array_size_literal[0])
+            {
+                descriptorCount = type.array[0];
+                if(type.array[0] == 0)
+                    variableCount = true;
+            }
+
             auto binding = DescriptorBinding(
                     bindingID,
                     DescriptorType::IMAGE_STORAGE,
-                    base_type.vecsize,
-                    shaderStage);
+                    descriptorCount,
+                    shaderStage,
+                    variableCount);
 
             auto insertionResult = m_DescriptorSets[setID].insert(std::make_pair(bindingID, binding));
             if(!insertionResult.second)
