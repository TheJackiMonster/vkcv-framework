
<<<<<<< HEAD
#include <limits>
=======
>>>>>>> 888eea8a
#include <unordered_set>
#include <limits>

#include "vkcv/QueueManager.hpp"

#include "vkcv/QueueManager.hpp"

namespace vkcv {

    /**
     * Given the @p physicalDevice and the @p queuePriorities, the @p queueCreateInfos are computed. First, the requested
     * queues are sorted by priority depending on the availability of queues in the queue families of the given
     * @p physicalDevice. Then check, if all requested queues are creatable. If so, the @p queueCreateInfos will be computed.
     * Furthermore, lists of index pairs (queueFamilyIndex, queueIndex) for later referencing of the separate queues will
     * be computed.
     * @param[in] physicalDevice The physical device
     * @param[in] queuePriorities The queue priorities used for the computation of @p queueCreateInfos
     * @param[in] queueFlags The queue flags requesting the queues
     * @param[in,out] queueCreateInfos The queue create info structures to be created
     * @param[in,out] queuePairsGraphics The list of index pairs (queueFamilyIndex, queueIndex) of queues of type
     *      vk::QueueFlagBits::eGraphics
     * @param[in,out] queuePairsCompute The list of index pairs (queueFamilyIndex, queueIndex) of queues of type
     *      vk::QueueFlagBits::eCompute
     * @param[in,out] queuePairsTransfer The list of index pairs (queueFamilyIndex, queueIndex) of queues of type
     *      vk::QueueFlagBits::eTransfer
     * @throws std::runtime_error If the requested queues from @p queueFlags are not creatable due to insufficient availability.
     */
    void QueueManager::queueCreateInfosQueueHandles(vk::PhysicalDevice &physicalDevice,
                                      std::vector<float> &queuePriorities,
                                      std::vector<vk::QueueFlagBits> &queueFlags,
                                      std::vector<vk::DeviceQueueCreateInfo> &queueCreateInfos,
                                      std::vector<std::pair<int, int>> &queuePairsGraphics,
                                      std::vector<std::pair<int, int>> &queuePairsCompute,
                                      std::vector<std::pair<int, int>> &queuePairsTransfer)
    {
        queueCreateInfos = {};
        queuePairsGraphics = {};
        queuePairsCompute = {};
        queuePairsTransfer = {};
        std::vector<vk::QueueFamilyProperties> qFamilyProperties = physicalDevice.getQueueFamilyProperties();

        //check priorities of flags -> the lower prioCount the higher the priority
        std::vector<int> prios;
        for(auto flag: queueFlags) {
            int prioCount = 0;
            for (int i = 0; i < qFamilyProperties.size(); i++) {
                prioCount += (static_cast<uint32_t>(flag & qFamilyProperties[i].queueFlags) != 0) * qFamilyProperties[i].queueCount;
            }
            prios.push_back(prioCount);
        }
        //resort flags with heighest priority before allocating the queues
        std::vector<vk::QueueFlagBits> newFlags;
        for(int i = 0; i < prios.size(); i++) {
            auto minElem = std::min_element(prios.begin(), prios.end());
            int index = minElem - prios.begin();
            newFlags.push_back(queueFlags[index]);
            prios[index] = std::numeric_limits<int>::max();
        }

        // create requested queues and check if more requested queues are supported
        // herefore: create vector that updates available queues in each queue family
        // structure: [qFamily_0, ..., qFamily_n] where
        // - qFamily_i = [GraphicsCount, ComputeCount, TransferCount], 0 <= i <= n
        std::vector<std::vector<int>> queueFamilyStatus, initialQueueFamilyStatus;

        for (auto qFamily : qFamilyProperties) {
            int graphicsCount = int(static_cast<uint32_t>(qFamily.queueFlags & vk::QueueFlagBits::eGraphics) != 0) * qFamily.queueCount;
            int computeCount = int(static_cast<uint32_t>(qFamily.queueFlags & vk::QueueFlagBits::eCompute) != 0) * qFamily.queueCount;
            int transferCount = int(static_cast<uint32_t>(qFamily.queueFlags & vk::QueueFlagBits::eTransfer) != 0) * qFamily.queueCount;
            queueFamilyStatus.push_back({graphicsCount, computeCount, transferCount});
        }

        initialQueueFamilyStatus = queueFamilyStatus;
        // check if every queue with the specified queue flag can be created
        // this automatically checks for queue flag support!
        for (auto qFlag : newFlags) {
            bool found;
            switch (qFlag) {
                case vk::QueueFlagBits::eGraphics:
                    found = false;
                    for (int i = 0; i < queueFamilyStatus.size() && !found; i++) {
                        if (queueFamilyStatus[i][0] > 0) {
                            queuePairsGraphics.push_back(std::pair(i, initialQueueFamilyStatus[i][0] - queueFamilyStatus[i][0]));
                            queueFamilyStatus[i][0]--;
                            queueFamilyStatus[i][1]--;
                            queueFamilyStatus[i][2]--;
                            found = true;
                        }
                    }
                    if (!found) {
                        throw std::runtime_error("Too many graphics queues were requested than being available!");
                    }
                    break;
                case vk::QueueFlagBits::eCompute:
                    found = false;
                    for (int i = 0; i < queueFamilyStatus.size() && !found; i++) {
                        if (queueFamilyStatus[i][1] > 0) {
                            queuePairsCompute.push_back(std::pair(i, initialQueueFamilyStatus[i][1] - queueFamilyStatus[i][1]));
                            queueFamilyStatus[i][0]--;
                            queueFamilyStatus[i][1]--;
                            queueFamilyStatus[i][2]--;
                            found = true;
                        }
                    }
                    if (!found) {
                        throw std::runtime_error("Too many compute queues were requested than being available!");
                    }
                    break;
                case vk::QueueFlagBits::eTransfer:
                    found = false;
                    for (int i = 0; i < queueFamilyStatus.size() && !found; i++) {
                        if (queueFamilyStatus[i][2] > 0) {
                            queuePairsTransfer.push_back(std::pair(i, initialQueueFamilyStatus[i][2] - queueFamilyStatus[i][2]));
                            queueFamilyStatus[i][0]--;
                            queueFamilyStatus[i][1]--;
                            queueFamilyStatus[i][2]--;
                            found = true;
                        }
                    }
                    if (!found) {
                        throw std::runtime_error("Too many transfer queues were requested than being available!");
                    }
                    break;
                default:
                    throw std::runtime_error("Invalid input for queue flag bits. Valid inputs are 'vk::QueueFlagBits::eGraphics', 'vk::QueueFlagBits::eCompute' and 'vk::QueueFlagBits::eTransfer'.");
            }
        }

        // create all requested queues
        for (int i = 0; i < qFamilyProperties.size(); i++) {
            uint32_t create = std::abs(initialQueueFamilyStatus[i][0] - queueFamilyStatus[i][0]);
            if (create > 0) {
                vk::DeviceQueueCreateInfo qCreateInfo(
                        vk::DeviceQueueCreateFlags(),
                        i,
                        create,
                        queuePriorities.data()
                );
                queueCreateInfos.push_back(qCreateInfo);
            }
        }
    }

    /**
     * Computes the queue handles from @p queuePairs
     * @param device The device
     * @param queuePairs The queuePairs that were created separately for each queue type (e.g., vk::QueueFlagBits::eGraphics)
     * @return An array of queue handles based on the @p queuePairs
     */
    std::vector<Queue> getQueues(const vk::Device& device, const std::vector<std::pair<int, int>>& queuePairs) {
        std::vector<Queue> queues;
        
        for (auto q : queuePairs) {
            const int queueFamilyIndex = q.first; // the queueIndex of the queue family
            const int queueIndex = q.second;   // the queueIndex within a queue family
            
			queues.push_back({ queueFamilyIndex, queueIndex, device.getQueue(queueFamilyIndex, queueIndex) });
        }
        
        return queues;
    }


    QueueManager QueueManager::create(vk::Device device,
                                      std::vector<std::pair<int, int>> &queuePairsGraphics,
                                      std::vector<std::pair<int, int>> &queuePairsCompute,
                                      std::vector<std::pair<int, int>> &queuePairsTransfer) {

        std::vector<Queue> graphicsQueues = getQueues(device, queuePairsGraphics);
        std::vector<Queue> computeQueues = getQueues(device, queuePairsCompute );
        std::vector<Queue> transferQueues = getQueues(device, queuePairsTransfer);

    	return QueueManager( std::move(graphicsQueues), std::move(computeQueues), std::move(transferQueues), 0);
	}

	QueueManager::QueueManager(std::vector<Queue>&& graphicsQueues, std::vector<Queue>&& computeQueues, std::vector<Queue>&& transferQueues, size_t presentIndex)
	: m_graphicsQueues(graphicsQueues), m_computeQueues(computeQueues), m_transferQueues(transferQueues), m_presentIndex(presentIndex)
    {}

    const Queue &QueueManager::getPresentQueue() const {
        return m_graphicsQueues[m_presentIndex];
    }

    const std::vector<Queue> &QueueManager::getGraphicsQueues() const {
        return m_graphicsQueues;
    }

    const std::vector<Queue> &QueueManager::getComputeQueues() const {
        return m_computeQueues;
    }

    const std::vector<Queue> &QueueManager::getTransferQueues() const {
        return m_transferQueues;
    }

}<|MERGE_RESOLUTION|>--- conflicted
+++ resolved
@@ -1,10 +1,6 @@
 
-<<<<<<< HEAD
 #include <limits>
-=======
->>>>>>> 888eea8a
 #include <unordered_set>
-#include <limits>
 
 #include "vkcv/QueueManager.hpp"
 
