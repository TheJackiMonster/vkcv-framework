#include "DescriptorManager.hpp"

namespace vkcv
{
    DescriptorManager::DescriptorManager(vk::Device device) noexcept:
        m_Device{ device }
    {
        /**
         * Allocate the set size for the descriptor pools, namely 1000 units of each descriptor type below.
		 * Finally, create an initial pool.
         */
		m_PoolSizes = {
				vk::DescriptorPoolSize(vk::DescriptorType::eSampler, 1000),
				vk::DescriptorPoolSize(vk::DescriptorType::eSampledImage, 1000),
				vk::DescriptorPoolSize(vk::DescriptorType::eUniformBuffer, 1000),
				vk::DescriptorPoolSize(vk::DescriptorType::eStorageBuffer, 1000),
				vk::DescriptorPoolSize(vk::DescriptorType::eUniformBufferDynamic, 1000),
				vk::DescriptorPoolSize(vk::DescriptorType::eStorageBufferDynamic, 1000)
		};

		m_PoolInfo = vk::DescriptorPoolCreateInfo(
				vk::DescriptorPoolCreateFlagBits::eFreeDescriptorSet,
			1000,
			static_cast<uint32_t>(m_PoolSizes.size()),
			m_PoolSizes.data());

		allocateDescriptorPool();
    }

    DescriptorManager::~DescriptorManager() noexcept
    {
        for (uint64_t id = 0; id < m_DescriptorSets.size(); id++) {
			destroyDescriptorSetById(id);
        }
		
		for (uint64_t id = 0; id < m_DescriptorSetLayouts.size(); id++) {
			destroyDescriptorSetLayoutById(id);
		}
        
		m_DescriptorSets.clear();
		m_DescriptorSetLayouts.clear();
  
		for (const auto &pool : m_Pools) {
			if (pool) {
				m_Device.destroy(pool);
			}
		}
    }

    DescriptorSetLayoutHandle DescriptorManager::createDescriptorSetLayout(const DescriptorBindings &setBindingsMap)
    {
        for (auto i = 0; i < m_DescriptorSetLayouts.size(); i++)
        {
            if(m_DescriptorSetLayouts[i].descriptorBindings.size() != setBindingsMap.size())
                continue;

<<<<<<< HEAD
        // When using a variable descriptor count, the reflected bindings' descriptorCount value is 0.
        // However, a proper value has to be specified. Problem is, this value still counts towards Vulkan's limits,
        // which is why we can't really use something like UINT32_MAX. So, 128 has been chosen.
        const uint32_t variableDescriptorCountLimit = 128;

        //create set's bindings
        for (auto binding : bindings)
        {
            vk::DescriptorSetLayoutBinding descriptorSetLayoutBinding(
                binding.bindingID,
                convertDescriptorTypeFlag(binding.descriptorType),
                binding.descriptorCount,
                convertShaderStageFlag(binding.shaderStage));

            if(binding.variableCount)
                // magic number
                descriptorSetLayoutBinding.descriptorCount = variableDescriptorCountLimit;

            setBindings.push_back(descriptorSetLayoutBinding);
=======
            if (m_DescriptorSetLayouts[i].descriptorBindings == setBindingsMap)
            {
                return DescriptorSetLayoutHandle(i, [&](uint64_t id) { destroyDescriptorSetLayoutById(id); });
            }
>>>>>>> 35631370
        }
        
        //create the descriptor set's layout by iterating over its bindings
        std::vector<vk::DescriptorSetLayoutBinding> bindingsVector = {};
        for (auto bindingElem : setBindingsMap)
        {
            DescriptorBinding binding = bindingElem.second;
            uint32_t bindingID = bindingElem.first;

            vk::DescriptorSetLayoutBinding descriptorSetLayoutBinding(
                    bindingID,
                    getVkDescriptorType(binding.descriptorType),
                    binding.descriptorCount,
                    getShaderStageFlags(binding.shaderStages),
                    nullptr
                    );

<<<<<<< HEAD
        std::vector<vk::DescriptorBindingFlags> bindingFlags;
        // create binding flags
        for (auto binding : bindings)
        {
            if (binding.variableCount)
            {
                bindingFlags.push_back(vk::DescriptorBindingFlagBitsEXT::eVariableDescriptorCount |
                                       vk::DescriptorBindingFlagBitsEXT::ePartiallyBound);
            } else
            {
                bindingFlags.push_back({});
            }
        }
        vk::DescriptorSetLayoutBindingFlagsCreateInfo bindingFlagsInfo(static_cast<uint32_t>(bindingFlags.size()), bindingFlags.data());
        //create the descriptor set's layout from the binding and flag information gathered above
        vk::DescriptorSetLayoutCreateInfo layoutInfo({}, setBindings);
        layoutInfo.setPNext(&bindingFlagsInfo);

        DescriptorSet set;
        if (m_Device.createDescriptorSetLayout(&layoutInfo, nullptr, &set.layout) != vk::Result::eSuccess) {
			vkcv_log(LogLevel::ERROR, "Failed to create descriptor set layout");
            return DescriptorSetHandle();
        };
        
        //create and allocate the set based on the layout that have been gathered above
        vk::DescriptorSetAllocateInfo allocInfo(m_Pools.back(), 1, &set.layout);
        vk::DescriptorSetVariableDescriptorCountAllocateInfo variableAllocInfo = {1, &variableDescriptorCountLimit};
        allocInfo.setPNext(&variableAllocInfo);

        auto result = m_Device.allocateDescriptorSets(&allocInfo, &set.vulkanHandle);
=======
            bindingsVector.push_back(descriptorSetLayoutBinding);
        }

        //create the descriptor set's layout from the binding data gathered above
        vk::DescriptorSetLayout vulkanHandle = VK_NULL_HANDLE;
        vk::DescriptorSetLayoutCreateInfo layoutInfo({}, bindingsVector);
        auto result = m_Device.createDescriptorSetLayout(&layoutInfo, nullptr, &vulkanHandle);
        if (result != vk::Result::eSuccess) {
            vkcv_log(LogLevel::ERROR, "Failed to create descriptor set layout");
            return DescriptorSetLayoutHandle();
        };

        const uint64_t id = m_DescriptorSetLayouts.size();
        m_DescriptorSetLayouts.push_back({vulkanHandle, setBindingsMap});
        return DescriptorSetLayoutHandle(id, [&](uint64_t id) { destroyDescriptorSetLayoutById(id); });
    }

    DescriptorSetHandle DescriptorManager::createDescriptorSet(const DescriptorSetLayoutHandle &setLayoutHandle)
    {
        //create and allocate the set based on the layout provided
        DescriptorSetLayout setLayout = m_DescriptorSetLayouts[setLayoutHandle.getId()];
        vk::DescriptorSet vulkanHandle = VK_NULL_HANDLE;
        vk::DescriptorSetAllocateInfo allocInfo(m_Pools.back(), 1, &setLayout.vulkanHandle);
        auto result = m_Device.allocateDescriptorSets(&allocInfo, &vulkanHandle);
>>>>>>> 35631370
        if(result != vk::Result::eSuccess)
        {
			//create a new descriptor pool if the previous one ran out of memory
			if (result == vk::Result::eErrorOutOfPoolMemory) {
				allocateDescriptorPool();
				allocInfo.setDescriptorPool(m_Pools.back());
				result = m_Device.allocateDescriptorSets(&allocInfo, &vulkanHandle);
			}
			
			if (result != vk::Result::eSuccess) {
				vkcv_log(LogLevel::ERROR, "Failed to create descriptor set (%s)",
						 vk::to_string(result).c_str());
				return DescriptorSetHandle();
			}
        };
	
		size_t poolIndex = (m_Pools.size() - 1);
        const uint64_t id = m_DescriptorSets.size();
        m_DescriptorSets.push_back({vulkanHandle, setLayoutHandle, poolIndex});
        return DescriptorSetHandle(id, [&](uint64_t id) { destroyDescriptorSetById(id); });
    }
    
    struct WriteDescriptorSetInfo {
		size_t imageInfoIndex;
		size_t bufferInfoIndex;
		uint32_t binding;
		uint32_t arrayElementIndex;
		vk::DescriptorType type;
    };

	void DescriptorManager::writeDescriptorSet(
		const DescriptorSetHandle	&handle,
		const DescriptorWrites	&writes,
		const ImageManager		&imageManager, 
		const BufferManager		&bufferManager,
		const SamplerManager	&samplerManager) {
		vk::DescriptorSet set = m_DescriptorSets[handle.getId()].vulkanHandle;

		std::vector<vk::DescriptorImageInfo> imageInfos;
		std::vector<vk::DescriptorBufferInfo> bufferInfos;
		
		std::vector<WriteDescriptorSetInfo> writeInfos;

		for (const auto& write : writes.sampledImageWrites)
		{
		    vk::ImageLayout layout = write.useGeneralLayout ? vk::ImageLayout::eGeneral : vk::ImageLayout::eShaderReadOnlyOptimal;
			const vk::DescriptorImageInfo imageInfo(
				nullptr,
				imageManager.getVulkanImageView(write.image, write.mipLevel),
                layout
			);
			
			imageInfos.push_back(imageInfo);
			
			WriteDescriptorSetInfo vulkanWrite = {
					imageInfos.size(),
					0,
					write.binding,
					write.arrayIndex,
					vk::DescriptorType::eSampledImage,
			};
			
			writeInfos.push_back(vulkanWrite);
		}

		for (const auto& write : writes.storageImageWrites) {
			const vk::DescriptorImageInfo imageInfo(
				nullptr,
				imageManager.getVulkanImageView(write.image, write.mipLevel),
				vk::ImageLayout::eGeneral
			);
			
			imageInfos.push_back(imageInfo);
			
			WriteDescriptorSetInfo vulkanWrite = {
					imageInfos.size(),
					0,
					write.binding,
					0,
					vk::DescriptorType::eStorageImage
			};
			
			writeInfos.push_back(vulkanWrite);
		}

		for (const auto& write : writes.uniformBufferWrites) {
			const size_t size = bufferManager.getBufferSize(write.buffer);
			const uint32_t offset = std::clamp<uint32_t>(write.offset, 0, size);
			
			const vk::DescriptorBufferInfo bufferInfo(
				bufferManager.getBuffer(write.buffer),
				offset,
				write.size == 0? size : std::min<uint32_t>(
						write.size, size - offset
				)
			);
			
			bufferInfos.push_back(bufferInfo);

			WriteDescriptorSetInfo vulkanWrite = {
					0,
					bufferInfos.size(),
					write.binding,
					0,
					write.dynamic?
					vk::DescriptorType::eUniformBufferDynamic :
					vk::DescriptorType::eUniformBuffer
			};
			
			writeInfos.push_back(vulkanWrite);
		}

		for (const auto& write : writes.storageBufferWrites) {
			const size_t size = bufferManager.getBufferSize(write.buffer);
			const uint32_t offset = std::clamp<uint32_t>(write.offset, 0, size);
			
			const vk::DescriptorBufferInfo bufferInfo(
				bufferManager.getBuffer(write.buffer),
				offset,
				write.size == 0? size : std::min<uint32_t>(
						write.size, size - offset
				)
			);
			
			bufferInfos.push_back(bufferInfo);
			
			WriteDescriptorSetInfo vulkanWrite = {
					0,
					bufferInfos.size(),
					write.binding,
					0,
					write.dynamic?
					vk::DescriptorType::eStorageBufferDynamic :
					vk::DescriptorType::eStorageBuffer
			};
			
			writeInfos.push_back(vulkanWrite);
		}

		for (const auto& write : writes.samplerWrites) {
			const vk::Sampler& sampler = samplerManager.getVulkanSampler(write.sampler);
			
			const vk::DescriptorImageInfo imageInfo(
				sampler,
				nullptr,
				vk::ImageLayout::eGeneral
			);
			
			imageInfos.push_back(imageInfo);

			WriteDescriptorSetInfo vulkanWrite = {
					imageInfos.size(),
					0,
					write.binding,
					0,
					vk::DescriptorType::eSampler
			};
			
			writeInfos.push_back(vulkanWrite);
		}
		
		std::vector<vk::WriteDescriptorSet> vulkanWrites;
		
		for (const auto& write : writeInfos) {
			vk::WriteDescriptorSet vulkanWrite(
					set,
					write.binding,
					write.arrayElementIndex,
					1,
					write.type,
					(write.imageInfoIndex > 0? &(imageInfos[write.imageInfoIndex - 1]) : nullptr),
					(write.bufferInfoIndex > 0? &(bufferInfos[write.bufferInfoIndex - 1]) : nullptr)
			);
			
			vulkanWrites.push_back(vulkanWrite);
		}
		
		m_Device.updateDescriptorSets(vulkanWrites, nullptr);
	}

	DescriptorSetLayout DescriptorManager::getDescriptorSetLayout(const DescriptorSetLayoutHandle handle) const
	{
	    return m_DescriptorSetLayouts[handle.getId()];
	}

	DescriptorSet DescriptorManager::getDescriptorSet(const DescriptorSetHandle handle) const {
		return m_DescriptorSets[handle.getId()];
	}

    void DescriptorManager::destroyDescriptorSetById(uint64_t id) {
		if (id >= m_DescriptorSets.size()) {
			vkcv_log(LogLevel::ERROR, "Invalid id");
			return;
		}
		
		auto& set = m_DescriptorSets[id];
		if (set.vulkanHandle) {
			m_Device.freeDescriptorSets(m_Pools[set.poolIndex], 1, &(set.vulkanHandle));
			set.setLayoutHandle = DescriptorSetLayoutHandle();
			set.vulkanHandle = nullptr;
		}
	}

	void DescriptorManager::destroyDescriptorSetLayoutById(uint64_t id) {
	    if (id >= m_DescriptorSets.size()) {
	        vkcv_log(LogLevel::ERROR, "Invalid id");
	        return;
	    }

	    auto layout = m_DescriptorSetLayouts[id];
	    if (layout.vulkanHandle){
	        m_Device.destroy(layout.vulkanHandle);
	        layout.vulkanHandle = nullptr;
	    }
	}

	vk::DescriptorPool DescriptorManager::allocateDescriptorPool() {
		vk::DescriptorPool pool;
		if (m_Device.createDescriptorPool(&m_PoolInfo, nullptr, &pool) != vk::Result::eSuccess) {
			vkcv_log(LogLevel::WARNING, "Failed to allocate descriptor pool");
			pool = nullptr;
		} else {
			m_Pools.push_back(pool);
		}
		
		return pool;
	}

}<|MERGE_RESOLUTION|>--- conflicted
+++ resolved
@@ -54,32 +54,10 @@
             if(m_DescriptorSetLayouts[i].descriptorBindings.size() != setBindingsMap.size())
                 continue;
 
-<<<<<<< HEAD
-        // When using a variable descriptor count, the reflected bindings' descriptorCount value is 0.
-        // However, a proper value has to be specified. Problem is, this value still counts towards Vulkan's limits,
-        // which is why we can't really use something like UINT32_MAX. So, 128 has been chosen.
-        const uint32_t variableDescriptorCountLimit = 128;
-
-        //create set's bindings
-        for (auto binding : bindings)
-        {
-            vk::DescriptorSetLayoutBinding descriptorSetLayoutBinding(
-                binding.bindingID,
-                convertDescriptorTypeFlag(binding.descriptorType),
-                binding.descriptorCount,
-                convertShaderStageFlag(binding.shaderStage));
-
-            if(binding.variableCount)
-                // magic number
-                descriptorSetLayoutBinding.descriptorCount = variableDescriptorCountLimit;
-
-            setBindings.push_back(descriptorSetLayoutBinding);
-=======
             if (m_DescriptorSetLayouts[i].descriptorBindings == setBindingsMap)
             {
                 return DescriptorSetLayoutHandle(i, [&](uint64_t id) { destroyDescriptorSetLayoutById(id); });
             }
->>>>>>> 35631370
         }
         
         //create the descriptor set's layout by iterating over its bindings
@@ -96,45 +74,26 @@
                     getShaderStageFlags(binding.shaderStages),
                     nullptr
                     );
-
-<<<<<<< HEAD
-        std::vector<vk::DescriptorBindingFlags> bindingFlags;
+        }
+
+        vk::DescriptorBindingFlags bindingFlags = {};
         // create binding flags
-        for (auto binding : bindings)
+        for (auto bindingElem : setBindingsMap)
         {
+            DescriptorBinding binding = bindingElem.second;
+
             if (binding.variableCount)
             {
-                bindingFlags.push_back(vk::DescriptorBindingFlagBitsEXT::eVariableDescriptorCount |
-                                       vk::DescriptorBindingFlagBitsEXT::ePartiallyBound);
-            } else
-            {
-                bindingFlags.push_back({});
+                bindingFlags = vk::DescriptorBindingFlagBitsEXT::eVariableDescriptorCount | vk::DescriptorBindingFlagBitsEXT::ePartiallyBound;
+                break;
             }
         }
-        vk::DescriptorSetLayoutBindingFlagsCreateInfo bindingFlagsInfo(static_cast<uint32_t>(bindingFlags.size()), bindingFlags.data());
-        //create the descriptor set's layout from the binding and flag information gathered above
-        vk::DescriptorSetLayoutCreateInfo layoutInfo({}, setBindings);
-        layoutInfo.setPNext(&bindingFlagsInfo);
-
-        DescriptorSet set;
-        if (m_Device.createDescriptorSetLayout(&layoutInfo, nullptr, &set.layout) != vk::Result::eSuccess) {
-			vkcv_log(LogLevel::ERROR, "Failed to create descriptor set layout");
-            return DescriptorSetHandle();
-        };
-        
-        //create and allocate the set based on the layout that have been gathered above
-        vk::DescriptorSetAllocateInfo allocInfo(m_Pools.back(), 1, &set.layout);
-        vk::DescriptorSetVariableDescriptorCountAllocateInfo variableAllocInfo = {1, &variableDescriptorCountLimit};
-        allocInfo.setPNext(&variableAllocInfo);
-
-        auto result = m_Device.allocateDescriptorSets(&allocInfo, &set.vulkanHandle);
-=======
-            bindingsVector.push_back(descriptorSetLayoutBinding);
-        }
+        vk::DescriptorSetLayoutBindingFlagsCreateInfo bindingFlagsInfo(1, &bindingFlags);
 
         //create the descriptor set's layout from the binding data gathered above
         vk::DescriptorSetLayout vulkanHandle = VK_NULL_HANDLE;
         vk::DescriptorSetLayoutCreateInfo layoutInfo({}, bindingsVector);
+        layoutInfo.setPNext(&bindingFlagsInfo);
         auto result = m_Device.createDescriptorSetLayout(&layoutInfo, nullptr, &vulkanHandle);
         if (result != vk::Result::eSuccess) {
             vkcv_log(LogLevel::ERROR, "Failed to create descriptor set layout");
@@ -153,7 +112,6 @@
         vk::DescriptorSet vulkanHandle = VK_NULL_HANDLE;
         vk::DescriptorSetAllocateInfo allocInfo(m_Pools.back(), 1, &setLayout.vulkanHandle);
         auto result = m_Device.allocateDescriptorSets(&allocInfo, &vulkanHandle);
->>>>>>> 35631370
         if(result != vk::Result::eSuccess)
         {
 			//create a new descriptor pool if the previous one ran out of memory
