--- conflicted
+++ resolved
@@ -93,15 +93,10 @@
 		);
 
         //create the descriptor set's layout from the binding data gathered above
-<<<<<<< HEAD
-        vk::DescriptorSetLayout vulkanHandle = VK_NULL_HANDLE;
+        vk::DescriptorSetLayout vulkanHandle;
         vk::DescriptorSetLayoutCreateInfo layoutInfo(vk::DescriptorSetLayoutCreateFlags(), bindingsVector);
-        layoutInfo.setPNext(&bindingFlagsInfo);
-		
-=======
-        vk::DescriptorSetLayout vulkanHandle;
-        vk::DescriptorSetLayoutCreateInfo layoutInfo({}, bindingsVector);
->>>>>>> 78ad6bdc
+		layoutInfo.setPNext(&bindingFlagsInfo);
+		
         auto result = m_Device.createDescriptorSetLayout(&layoutInfo, nullptr, &vulkanHandle);
         if (result != vk::Result::eSuccess) {
             vkcv_log(LogLevel::ERROR, "Failed to create descriptor set layout");
