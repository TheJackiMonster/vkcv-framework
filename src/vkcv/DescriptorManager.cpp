#include "DescriptorManager.hpp"

namespace vkcv
{
    DescriptorManager::DescriptorManager(vk::Device device) noexcept:
        m_Device{ device }
    {
        /**
         * Allocate the set size for the descriptor pools, namely 1000 units of each descriptor type below.
		 * Finally, create an initial pool.
         */
		m_PoolSizes = {
				vk::DescriptorPoolSize(vk::DescriptorType::eSampler, 1000),
				vk::DescriptorPoolSize(vk::DescriptorType::eSampledImage, 1000),
				vk::DescriptorPoolSize(vk::DescriptorType::eUniformBuffer, 1000),
				vk::DescriptorPoolSize(vk::DescriptorType::eStorageBuffer, 1000),
				vk::DescriptorPoolSize(vk::DescriptorType::eUniformBufferDynamic, 1000),
				vk::DescriptorPoolSize(vk::DescriptorType::eStorageBufferDynamic, 1000),    // for RTX
				vk::DescriptorPoolSize(vk::DescriptorType::eAccelerationStructureKHR, 1000) // for RTX
		};

		m_PoolInfo = vk::DescriptorPoolCreateInfo(
				vk::DescriptorPoolCreateFlagBits::eFreeDescriptorSet,
			1000,
			static_cast<uint32_t>(m_PoolSizes.size()),
			m_PoolSizes.data());

		allocateDescriptorPool();
    }

    DescriptorManager::~DescriptorManager() noexcept
    {
        for (uint64_t id = 0; id < m_DescriptorSets.size(); id++) {
			destroyDescriptorSetById(id);
        }
		
		for (uint64_t id = 0; id < m_DescriptorSetLayouts.size(); id++) {
			destroyDescriptorSetLayoutById(id);
		}
        
		m_DescriptorSets.clear();
		m_DescriptorSetLayouts.clear();
  
		for (const auto &pool : m_Pools) {
			if (pool) {
				m_Device.destroy(pool);
			}
		}
    }

    DescriptorSetLayoutHandle DescriptorManager::createDescriptorSetLayout(const DescriptorBindings &setBindingsMap)
    {
        for (size_t i = 0; i < m_DescriptorSetLayouts.size(); i++)
        {
            if(m_DescriptorSetLayouts[i].descriptorBindings.size() != setBindingsMap.size())
                continue;

            if (m_DescriptorSetLayouts[i].descriptorBindings == setBindingsMap)
            {
                return DescriptorSetLayoutHandle(i, [&](uint64_t id) { destroyDescriptorSetLayoutById(id); });
            }
        }
        
        //create the descriptor set's layout by iterating over its bindings
        std::vector<vk::DescriptorSetLayoutBinding> bindingsVector = {};
        for (auto bindingElem : setBindingsMap)
        {
            DescriptorBinding binding = bindingElem.second;
            uint32_t bindingID = bindingElem.first;

            vk::DescriptorSetLayoutBinding descriptorSetLayoutBinding(
                    bindingID,
                    getVkDescriptorType(binding.descriptorType),
                    binding.descriptorCount,
                    getShaderStageFlags(binding.shaderStages),
                    nullptr
                    );

            bindingsVector.push_back(descriptorSetLayoutBinding);
        }

        //create the descriptor set's layout from the binding data gathered above
<<<<<<< HEAD
        vk::DescriptorSetLayout vulkanHandle = nullptr;
=======
        vk::DescriptorSetLayout vulkanHandle;
>>>>>>> 780044b2
        vk::DescriptorSetLayoutCreateInfo layoutInfo({}, bindingsVector);
        auto result = m_Device.createDescriptorSetLayout(&layoutInfo, nullptr, &vulkanHandle);
        if (result != vk::Result::eSuccess) {
            vkcv_log(LogLevel::ERROR, "Failed to create descriptor set layout");
            return DescriptorSetLayoutHandle();
        };

        const uint64_t id = m_DescriptorSetLayouts.size();
        m_DescriptorSetLayouts.push_back({vulkanHandle, setBindingsMap});
        return DescriptorSetLayoutHandle(id, [&](uint64_t id) { destroyDescriptorSetLayoutById(id); });
    }

    DescriptorSetHandle DescriptorManager::createDescriptorSet(const DescriptorSetLayoutHandle &setLayoutHandle)
    {
        //create and allocate the set based on the layout provided
        DescriptorSetLayout setLayout = m_DescriptorSetLayouts[setLayoutHandle.getId()];
<<<<<<< HEAD
        vk::DescriptorSet vulkanHandle = nullptr;
=======
        vk::DescriptorSet vulkanHandle;
>>>>>>> 780044b2
        vk::DescriptorSetAllocateInfo allocInfo(m_Pools.back(), 1, &setLayout.vulkanHandle);
        auto result = m_Device.allocateDescriptorSets(&allocInfo, &vulkanHandle);
        if(result != vk::Result::eSuccess)
        {
			//create a new descriptor pool if the previous one ran out of memory
			if (result == vk::Result::eErrorOutOfPoolMemory) {
				allocateDescriptorPool();
				allocInfo.setDescriptorPool(m_Pools.back());
				result = m_Device.allocateDescriptorSets(&allocInfo, &vulkanHandle);
			}
			
			if (result != vk::Result::eSuccess) {
				vkcv_log(LogLevel::ERROR, "Failed to create descriptor set (%s)",
						 vk::to_string(result).c_str());
				return DescriptorSetHandle();
			}
        };
	
		size_t poolIndex = (m_Pools.size() - 1);
        const uint64_t id = m_DescriptorSets.size();
        m_DescriptorSets.push_back({vulkanHandle, setLayoutHandle, poolIndex});
        return DescriptorSetHandle(id, [&](uint64_t id) { destroyDescriptorSetById(id); });
    }
    
    struct WriteDescriptorSetInfo {
		size_t imageInfoIndex;
		size_t bufferInfoIndex;
		uint32_t binding;
		vk::DescriptorType type;
    };

	void DescriptorManager::writeDescriptorSet(
		const DescriptorSetHandle	&handle,
		const DescriptorWrites	&writes,
		const ImageManager		&imageManager, 
		const BufferManager		&bufferManager,
		const SamplerManager	&samplerManager) {
		vk::DescriptorSet set = m_DescriptorSets[handle.getId()].vulkanHandle;

		std::vector<vk::DescriptorImageInfo> imageInfos;
		std::vector<vk::DescriptorBufferInfo> bufferInfos;
		
		std::vector<WriteDescriptorSetInfo> writeInfos;

		for (const auto& write : writes.sampledImageWrites) {
		    vk::ImageLayout layout = write.useGeneralLayout ? vk::ImageLayout::eGeneral : vk::ImageLayout::eShaderReadOnlyOptimal;
			const vk::DescriptorImageInfo imageInfo(
				nullptr,
				imageManager.getVulkanImageView(write.image, write.mipLevel),
                layout
			);
			
			imageInfos.push_back(imageInfo);
			
			WriteDescriptorSetInfo vulkanWrite = {
					imageInfos.size(),
					0,
					write.binding,
					vk::DescriptorType::eSampledImage,
			};
			
			writeInfos.push_back(vulkanWrite);
		}

		for (const auto& write : writes.storageImageWrites) {
			const vk::DescriptorImageInfo imageInfo(
				nullptr,
				imageManager.getVulkanImageView(write.image, write.mipLevel),
				vk::ImageLayout::eGeneral
			);
			
			imageInfos.push_back(imageInfo);
			
			WriteDescriptorSetInfo vulkanWrite = {
					imageInfos.size(),
					0,
					write.binding,
					vk::DescriptorType::eStorageImage
			};
			
			writeInfos.push_back(vulkanWrite);
		}

		for (const auto& write : writes.uniformBufferWrites) {
			const size_t size = bufferManager.getBufferSize(write.buffer);
			const uint32_t offset = std::clamp<uint32_t>(write.offset, 0, size);
			
			const vk::DescriptorBufferInfo bufferInfo(
				bufferManager.getBuffer(write.buffer),
				offset,
				write.size == 0? size : std::min<uint32_t>(
						write.size, size - offset
				)
			);
			
			bufferInfos.push_back(bufferInfo);

			WriteDescriptorSetInfo vulkanWrite = {
					0,
					bufferInfos.size(),
					write.binding,
					write.dynamic?
					vk::DescriptorType::eUniformBufferDynamic :
					vk::DescriptorType::eUniformBuffer
			};
			
			writeInfos.push_back(vulkanWrite);
		}

		for (const auto& write : writes.storageBufferWrites) {
			const size_t size = bufferManager.getBufferSize(write.buffer);
			const uint32_t offset = std::clamp<uint32_t>(write.offset, 0, size);
			
			const vk::DescriptorBufferInfo bufferInfo(
				bufferManager.getBuffer(write.buffer),
				offset,
				write.size == 0? size : std::min<uint32_t>(
						write.size, size - offset
				)
			);
			
			bufferInfos.push_back(bufferInfo);
			
			WriteDescriptorSetInfo vulkanWrite = {
					0,
					bufferInfos.size(),
					write.binding,
					write.dynamic?
					vk::DescriptorType::eStorageBufferDynamic :
					vk::DescriptorType::eStorageBuffer
			};
			
			writeInfos.push_back(vulkanWrite);
		}

		for (const auto& write : writes.samplerWrites) {
			const vk::Sampler& sampler = samplerManager.getVulkanSampler(write.sampler);
			
			const vk::DescriptorImageInfo imageInfo(
				sampler,
				nullptr,
				vk::ImageLayout::eGeneral
			);
			
			imageInfos.push_back(imageInfo);

			WriteDescriptorSetInfo vulkanWrite = {
					imageInfos.size(),
					0,
					write.binding,
					vk::DescriptorType::eSampler
			};
			
			writeInfos.push_back(vulkanWrite);
		}
		
		std::vector<vk::WriteDescriptorSet> vulkanWrites;
		
		for (const auto& write : writeInfos) {
			vk::WriteDescriptorSet vulkanWrite(
					set,
					write.binding,
					static_cast<uint32_t>(0),
					1,
					write.type,
					(write.imageInfoIndex > 0? &(imageInfos[write.imageInfoIndex - 1]) : nullptr),
					(write.bufferInfoIndex > 0? &(bufferInfos[write.bufferInfoIndex - 1]) : nullptr)
			);
			
			vulkanWrites.push_back(vulkanWrite);
		}
		
		m_Device.updateDescriptorSets(vulkanWrites, nullptr);
	}

	DescriptorSetLayout DescriptorManager::getDescriptorSetLayout(const DescriptorSetLayoutHandle handle) const
	{
	    return m_DescriptorSetLayouts[handle.getId()];
	}

	DescriptorSet DescriptorManager::getDescriptorSet(const DescriptorSetHandle handle) const {
		return m_DescriptorSets[handle.getId()];
	}

    void DescriptorManager::destroyDescriptorSetById(uint64_t id) {
		if (id >= m_DescriptorSets.size()) {
			vkcv_log(LogLevel::ERROR, "Invalid id");
			return;
		}
		
		auto& set = m_DescriptorSets[id];
		if (set.vulkanHandle) {
			m_Device.freeDescriptorSets(m_Pools[set.poolIndex], 1, &(set.vulkanHandle));
			set.setLayoutHandle = DescriptorSetLayoutHandle();
			set.vulkanHandle = nullptr;
		}
	}

	void DescriptorManager::destroyDescriptorSetLayoutById(uint64_t id) {
	    if (id >= m_DescriptorSetLayouts.size()) {
	        vkcv_log(LogLevel::ERROR, "Invalid id");
	        return;
	    }

	    auto& layout = m_DescriptorSetLayouts[id];
	    if (layout.vulkanHandle){
	        m_Device.destroy(layout.vulkanHandle);
	        layout.vulkanHandle = nullptr;
	    }
	}

	vk::DescriptorPool DescriptorManager::allocateDescriptorPool() {
		vk::DescriptorPool pool;
		if (m_Device.createDescriptorPool(&m_PoolInfo, nullptr, &pool) != vk::Result::eSuccess) {
			vkcv_log(LogLevel::WARNING, "Failed to allocate descriptor pool");
			pool = nullptr;
		} else {
			m_Pools.push_back(pool);
		}
		
		return pool;
	}

}<|MERGE_RESOLUTION|>--- conflicted
+++ resolved
@@ -80,11 +80,7 @@
         }
 
         //create the descriptor set's layout from the binding data gathered above
-<<<<<<< HEAD
-        vk::DescriptorSetLayout vulkanHandle = nullptr;
-=======
         vk::DescriptorSetLayout vulkanHandle;
->>>>>>> 780044b2
         vk::DescriptorSetLayoutCreateInfo layoutInfo({}, bindingsVector);
         auto result = m_Device.createDescriptorSetLayout(&layoutInfo, nullptr, &vulkanHandle);
         if (result != vk::Result::eSuccess) {
@@ -101,11 +97,7 @@
     {
         //create and allocate the set based on the layout provided
         DescriptorSetLayout setLayout = m_DescriptorSetLayouts[setLayoutHandle.getId()];
-<<<<<<< HEAD
-        vk::DescriptorSet vulkanHandle = nullptr;
-=======
         vk::DescriptorSet vulkanHandle;
->>>>>>> 780044b2
         vk::DescriptorSetAllocateInfo allocInfo(m_Pools.back(), 1, &setLayout.vulkanHandle);
         auto result = m_Device.allocateDescriptorSets(&allocInfo, &vulkanHandle);
         if(result != vk::Result::eSuccess)
