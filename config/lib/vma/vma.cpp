
#ifndef NDEBUG
#define _DEBUG
#endif

#ifndef _MSVC_LANG
<<<<<<< HEAD
#include <stdlib.h>

#ifdef __MINGW32__
class VmaMutex {
public:
	void Lock() {} // TODO: This should actually lock!
	void Unlock() {} // TODO: This should actually unlock!
=======
#ifdef __MINGW32__
#include <stdint.h>
#include <stdlib.h>

class VmaMutex {
public:
	VmaMutex() : m_locked(false) {}
	
	void Lock() {
		while (m_locked);
		m_locked = true;
	}
	
	void Unlock() {
		m_locked = false;
	}
private:
	bool m_locked;
>>>>>>> ab528a93
};

#define VMA_MUTEX VmaMutex

<<<<<<< HEAD
// TODO: This is not actually a valid way to do aligned allocations!
#define VMA_SYSTEM_ALIGNED_MALLOC(size, alignment) (malloc(size))
#else
#define VMA_SYSTEM_ALIGNED_MALLOC(size, alignment) (aligned_alloc((alignment), (size)))
#endif

#define VMA_SYSTEM_FREE(ptr) free(ptr)
=======
template <typename T>
T* custom_overestimate_malloc(size_t size) {
	return new T[size + (sizeof(T) - 1) / sizeof(T)];
}

void* custom_aligned_malloc(size_t alignment, size_t size) {
	if (alignment > 4) {
		return custom_overestimate_malloc<uint64_t>(size);
	} else
	if (alignment > 2) {
		return custom_overestimate_malloc<uint32_t>(size);
	} else
	if (alignment > 1) {
		return custom_overestimate_malloc<uint16_t>(size);
	} else {
		return custom_overestimate_malloc<uint8_t>(size);
	}
}

void custom_free(void *ptr) {
	delete[] reinterpret_cast<uint8_t*>(ptr);
}

#define VMA_SYSTEM_ALIGNED_MALLOC(size, alignment) (custom_aligned_malloc(alignment, size))
#define VMA_SYSTEM_FREE(ptr) (custom_free(ptr))
#endif
>>>>>>> ab528a93
#endif

#define VMA_IMPLEMENTATION
#include "vk_mem_alloc.hpp"<|MERGE_RESOLUTION|>--- conflicted
+++ resolved
@@ -4,15 +4,6 @@
 #endif
 
 #ifndef _MSVC_LANG
-<<<<<<< HEAD
-#include <stdlib.h>
-
-#ifdef __MINGW32__
-class VmaMutex {
-public:
-	void Lock() {} // TODO: This should actually lock!
-	void Unlock() {} // TODO: This should actually unlock!
-=======
 #ifdef __MINGW32__
 #include <stdint.h>
 #include <stdlib.h>
@@ -31,20 +22,10 @@
 	}
 private:
 	bool m_locked;
->>>>>>> ab528a93
 };
 
 #define VMA_MUTEX VmaMutex
 
-<<<<<<< HEAD
-// TODO: This is not actually a valid way to do aligned allocations!
-#define VMA_SYSTEM_ALIGNED_MALLOC(size, alignment) (malloc(size))
-#else
-#define VMA_SYSTEM_ALIGNED_MALLOC(size, alignment) (aligned_alloc((alignment), (size)))
-#endif
-
-#define VMA_SYSTEM_FREE(ptr) free(ptr)
-=======
 template <typename T>
 T* custom_overestimate_malloc(size_t size) {
 	return new T[size + (sizeof(T) - 1) / sizeof(T)];
@@ -71,7 +52,6 @@
 #define VMA_SYSTEM_ALIGNED_MALLOC(size, alignment) (custom_aligned_malloc(alignment, size))
 #define VMA_SYSTEM_FREE(ptr) (custom_free(ptr))
 #endif
->>>>>>> ab528a93
 #endif
 
 #define VMA_IMPLEMENTATION
