--- conflicted
+++ resolved
@@ -12,16 +12,13 @@
 
 		${vkcv_include}/vkcv/Window.hpp
 		${vkcv_source}/vkcv/Window.cpp
-<<<<<<< HEAD
-		
+
 		${vkcv_include}/vkcv/SwapChain.hpp
 		${vkcv_source}/vkcv/SwapChain.cpp
 
 		${vkcv_include}/vkcv/ShaderProgram.hpp
 		${vkcv_source}/vkcv/ShaderProgram.cpp
-=======
 
 		${vkcv_include}/vkcv/Pipeline.hpp
 		${vkcv_source}/vkcv/Pipeline.cpp
->>>>>>> ab4cc615
 )