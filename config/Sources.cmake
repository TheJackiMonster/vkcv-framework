--- conflicted
+++ resolved
@@ -54,13 +54,10 @@
         ${vkcv_source}/vkcv/Framebuffer.hpp
         ${vkcv_source}/vkcv/Framebuffer.cpp
 
-<<<<<<< HEAD
+		${vkcv_include}/vkcv/Event.hpp
 		${vkcv_source}/vkcv/DescriptorManager.hpp
 		${vkcv_source}/vkcv/DescriptorManager.cpp
 
 		${vkcv_include}/vkcv/DescriptorConfig.hpp
 		${vkcv_source}/vkcv/DescriptorConfig.cpp
-=======
-		${vkcv_include}/vkcv/Event.hpp
->>>>>>> f4ec5e9e
 )