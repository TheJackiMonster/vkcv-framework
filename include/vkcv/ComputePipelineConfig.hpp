#pragma once
/**
 * @authors Mark Mints, Tobias Frisch
<<<<<<< HEAD
 * @file vkcv/ComputePipelineConfig.hpp
 * @brief Compute pipeline config struct to hand over required information to pipeline creation.
=======
 * @file src/vkcv/ComputePipelineConfig.hpp
 * @brief Compute Pipeline Config Struct to hand over required information to Pipeline Creation.
>>>>>>> 675553a9
 */

#include <vector>

<<<<<<< HEAD
=======
#include "Handles.hpp"
>>>>>>> 675553a9
#include "ShaderProgram.hpp"

namespace vkcv {
	
    struct ComputePipelineConfig {
        ShaderProgram&                          m_ShaderProgram;
        std::vector<DescriptorSetLayoutHandle>	m_DescriptorSetLayouts;
    };
	
}<|MERGE_RESOLUTION|>--- conflicted
+++ resolved
@@ -1,21 +1,13 @@
 #pragma once
 /**
  * @authors Mark Mints, Tobias Frisch
-<<<<<<< HEAD
  * @file vkcv/ComputePipelineConfig.hpp
  * @brief Compute pipeline config struct to hand over required information to pipeline creation.
-=======
- * @file src/vkcv/ComputePipelineConfig.hpp
- * @brief Compute Pipeline Config Struct to hand over required information to Pipeline Creation.
->>>>>>> 675553a9
  */
 
 #include <vector>
 
-<<<<<<< HEAD
-=======
 #include "Handles.hpp"
->>>>>>> 675553a9
 #include "ShaderProgram.hpp"
 
 namespace vkcv {
