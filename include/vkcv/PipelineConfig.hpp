--- conflicted
+++ resolved
@@ -23,34 +23,22 @@
     enum class BlendMode{ None, Additive };
 
     struct PipelineConfig {
-<<<<<<< HEAD
-        ShaderProgram                         m_ShaderProgram;
-        uint32_t                              m_Width;
-		uint32_t                              m_Height;
-        PassHandle                            m_PassHandle;
-        VertexLayout                          m_VertexLayout;
-        std::vector<vk::DescriptorSetLayout>  m_DescriptorLayouts;
-        bool                                  m_UseDynamicViewport;
-        bool                                  m_UseConservativeRasterization = false;
-        PrimitiveTopology                     m_PrimitiveTopology = PrimitiveTopology::TriangleList;
-        BlendMode                             m_blendMode = BlendMode::None;
-=======
-        ShaderProgram                           m_ShaderProgram;
-        uint32_t                                m_Width;
-		uint32_t                                m_Height;
-        PassHandle                              m_PassHandle;
-        VertexLayout                            m_VertexLayout;
-        std::vector<vk::DescriptorSetLayout>    m_DescriptorLayouts;
-        bool                                    m_UseDynamicViewport;
-        bool                                    m_UseConservativeRasterization  = false;
-        PrimitiveTopology                       m_PrimitiveTopology             = PrimitiveTopology::TriangleList;
+        ShaderProgram                         	m_ShaderProgram;
+        uint32_t                              	m_Width;
+		uint32_t                              	m_Height;
+        PassHandle                            	m_PassHandle;
+        VertexLayout                          	m_VertexLayout;
+        std::vector<vk::DescriptorSetLayout>  	m_DescriptorLayouts;
+        bool                                  	m_UseDynamicViewport;
+        bool                                  	m_UseConservativeRasterization 	= false;
+        PrimitiveTopology                     	m_PrimitiveTopology 			= PrimitiveTopology::TriangleList;
+		BlendMode                             	m_blendMode 					= BlendMode::None;
         bool                                    m_EnableDepthClamping           = false;
         Multisampling                           m_multisampling                 = Multisampling::None;
         CullMode                                m_culling                       = CullMode::None;
         DepthTest                               m_depthTest                     = DepthTest::LessEqual;
         bool                                    m_depthWrite                    = true;
         bool                                    m_alphaToCoverage               = false;
->>>>>>> 87f98dec
     };
 
 }