--- conflicted
+++ resolved
@@ -16,37 +16,6 @@
     enum class PrimitiveTopology{PointList, LineList, TriangleList };
 
     struct PipelineConfig {
-<<<<<<< HEAD
-        /**
-         *  Constructor for the pipeline. Creates a pipeline using @p vertexCode, @p fragmentCode as well as the
-         *  dimensions of the application window @p width and @p height. A handle for the Render Pass is also needed, @p passHandle.
-         *
-         * @param shaderProgram shaders of the pipeline
-         * @param height height of the application window
-         * @param width width of the application window
-         * @param passHandle handle for Render Pass
-         */
-        PipelineConfig(
-            const ShaderProgram&                        shaderProgram,
-            uint32_t                                    width,
-            uint32_t                                    height,
-            const PassHandle                            &passHandle,
-            const std::vector<VertexAttribute>          &vertexAttributes,
-            const std::vector<vk::DescriptorSetLayout>  &descriptorLayouts,
-            bool                                        useDynamicViewport,
-            bool                                        useConservativeRasterization = false,
-            PrimitiveTopology                           primitiveTopology = PrimitiveTopology::TriangleList);
-
-        ShaderProgram                           m_ShaderProgram;
-        uint32_t                                m_Height;
-        uint32_t                                m_Width;
-        PassHandle                              m_PassHandle;
-        std::vector<VertexAttribute>            m_VertexAttributes;
-        std::vector<vk::DescriptorSetLayout>    m_DescriptorLayouts;
-        bool                                    m_UseDynamicViewport;
-        bool                                    m_UseConservativeRasterization;
-        PrimitiveTopology                       m_PrimitiveTopology;
-=======
         ShaderProgram                         m_ShaderProgram;
         uint32_t                              m_Width;
 		uint32_t                              m_Height;
@@ -54,8 +23,8 @@
         VertexLayout                          m_VertexLayout;
         std::vector<vk::DescriptorSetLayout>  m_DescriptorLayouts;
         bool                                  m_UseDynamicViewport;
-
->>>>>>> 3a5e99cd
+        bool                                  m_UseConservativeRasterization = false;
+        PrimitiveTopology                     m_PrimitiveTopology = PrimitiveTopology::TriangleList;
     };
 
 }