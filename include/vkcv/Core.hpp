#pragma once
/**
 * @file src/vkcv/Core.hpp
 * @brief Handling of global states regarding dependencies
 */

#include <memory>
#include <vulkan/vulkan.hpp>

#include "vkcv/Context.hpp"
#include "vkcv/SwapChain.hpp"
#include "vkcv/Window.hpp"
#include "vkcv/PassConfig.hpp"
#include "vkcv/Handles.hpp"
#include "vkcv/Buffer.hpp"
#include "vkcv/Image.hpp"
#include "vkcv/PipelineConfig.hpp"
#include "CommandResources.hpp"
#include "SyncResources.hpp"
#include "Result.hpp"
#include "vkcv/DescriptorConfig.hpp"
#include "Sampler.hpp"
#include "DescriptorWrites.hpp"
#include "Event.hpp"

namespace vkcv
{
	struct VertexBufferBinding {
		vk::DeviceSize	offset;
		BufferHandle	buffer;
	};

    // forward declarations
    class PassManager;
    class PipelineManager;
    class DescriptorManager;
    class BufferManager;
    class SamplerManager;
    class ImageManager;

	struct SubmitInfo {
		QueueType queueType;
		std::vector<vk::Semaphore> waitSemaphores;
		std::vector<vk::Semaphore> signalSemaphores;
	};
	
	typedef typename event_function<const vk::CommandBuffer&>::type RecordCommandFunction;
	typedef typename event_function<>::type FinishCommandFunction;

    class Core final
    {
    private:

        /**
         * Constructor of #Core requires an @p context.
         *
         * @param context encapsulates various Vulkan objects
         */
        Core(Context &&context, Window &window, const SwapChain& swapChain,  std::vector<vk::ImageView> imageViews,
			const CommandResources& commandResources, const SyncResources& syncResources) noexcept;
        // explicit destruction of default constructor
        Core() = delete;

		Result acquireSwapchainImage();

        Context m_Context;

        SwapChain					m_swapchain;
        std::vector<vk::ImageView>	m_swapchainImageViews;
        const Window&				m_window;

        std::unique_ptr<PassManager>		m_PassManager;
        std::unique_ptr<PipelineManager>	m_PipelineManager;
        std::unique_ptr<DescriptorManager>	m_DescriptorManager;
        std::unique_ptr<BufferManager>		m_BufferManager;
        std::unique_ptr<SamplerManager>		m_SamplerManager;
        std::unique_ptr<ImageManager>		m_ImageManager;

		CommandResources				m_CommandResources;
		SyncResources					m_SyncResources;
		uint32_t						m_currentSwapchainImageIndex;
<<<<<<< HEAD
		std::vector<vk::Framebuffer>	m_TemporaryFramebuffers;
=======

		ImageHandle						m_DepthImage;
>>>>>>> c5ea5767

        std::function<void(int, int)> e_resizeHandle;

        static std::vector<vk::ImageView> createImageViews( Context &context, SwapChain& swapChain);

    public:
        /**
         * Destructor of #Core destroys the Vulkan objects contained in the core's context.
         */
        ~Core() noexcept;

        /**
         * Copy-constructor of #Core is deleted!
         *
         * @param other Other instance of #Context
         */
        Core(const Core& other) = delete;

        /**
         * Move-constructor of #Core uses default behavior!
         *
         * @param other Other instance of #Context
         */
        Core(Core &&other) = delete; // move-ctor

        /**
         * Copy assignment operator of #Core is deleted!
         *
         * @param other Other instance of #Context
         * @return Reference to itself
         */
        Core & operator=(const Core &other) = delete;

        /**
         * Move assignment operator of #Core uses default behavior!
         *
         * @param other Other instance of #Context
         * @return Reference to itself
         */
        Core & operator=(Core &&other) = delete;

        [[nodiscard]]
        const Context &getContext() const;

        /**
             * Creates a #Core with given @p applicationName and @p applicationVersion for your application.
             *
             * It is also possible to require a specific amount of queues, ask for specific queue-flags or
             * extensions. This function will take care of the required arguments as best as possible.
             *
             * To pass a valid version for your application, you should use #VK_MAKE_VERSION().
             *
             * @param[in] applicationName Name of the application
             * @param[in] applicationVersion Version of the application
             * @param[in] queueFlags (optional) Requested flags of queues
             * @param[in] instanceExtensions (optional) Requested instance extensions
             * @param[in] deviceExtensions (optional) Requested device extensions
             * @return New instance of #Context
             */
        static Core create(Window &window,
                           const char *applicationName,
                           uint32_t applicationVersion,
                           std::vector<vk::QueueFlagBits> queueFlags    = {},
                           std::vector<const char*> instanceExtensions  = {},
                           std::vector<const char*> deviceExtensions    = {});

        /**
         * Creates a basic vulkan graphics pipeline using @p config from the pipeline config class and returns it using the @p handle.
         * Fixed Functions for pipeline are set with standard values.
         *
         * @param config a pipeline config object from the pipeline config class
         * @param handle a handle to return the created vulkan handle
         * @return True if pipeline creation was successful, False if not
         */
        [[nodiscard]]
        PipelineHandle createGraphicsPipeline(const PipelineConfig &config);

        /**
         * Creates a basic vulkan render pass using @p config from the render pass config class and returns it using the @p handle.
         * Fixed Functions for pipeline are set with standard values.
         *
         * @param config a render pass config object from the render pass config class
         * @param handle a handle to return the created vulkan handle
         * @return True if render pass creation was successful, False if not
         */
        [[nodiscard]]
        PassHandle createPass(const PassConfig &config);

        /**
            * Creates a #Buffer with data-type T and @p bufferType
            * @param type Type of Buffer created
            * @param count Count of elements of type T
            * @param memoryType Type of Buffers memory
            * return Buffer-Object
            */
        template<typename T>
        Buffer<T> createBuffer(vkcv::BufferType type, size_t count, BufferMemoryType memoryType = BufferMemoryType::DEVICE_LOCAL) {
        	return Buffer<T>::create(m_BufferManager.get(), type, count, memoryType);
        }
        
        /**
         * Creates a Sampler with given attributes.
         *
         * @param magFilter Magnifying filter
         * @param minFilter Minimizing filter
         * @param mipmapMode Mipmapping filter
         * @param addressMode Address mode
         * @return Sampler handle
         */
        [[nodiscard]]
        SamplerHandle createSampler(SamplerFilterType magFilter, SamplerFilterType minFilter,
									SamplerMipmapMode mipmapMode, SamplerAddressMode addressMode);

        /**
         * Creates an #Image with a given format, width, height and depth.
         *
         * @param format Image format
         * @param width Image width
         * @param height Image height
         * @param depth Image depth
         * @return Image-Object
         */
        [[nodiscard]]
        Image createImage(vk::Format format, uint32_t width, uint32_t height, uint32_t depth = 1);

        /** TODO:
         *   @param setDescriptions
         *   @return
         */
        [[nodiscard]]
        ResourcesHandle createResourceDescription(const std::vector<DescriptorSetConfig> &descriptorSets);
		void writeResourceDescription(ResourcesHandle handle, size_t setIndex, const DescriptorWrites& writes);

		vk::DescriptorSetLayout getDescriptorSetLayout(ResourcesHandle handle, size_t setIndex);

		/**
		 * @brief start recording command buffers and increment frame index
		*/
		void beginFrame();

		/**
		 * @brief render a beautiful triangle
		*/
		void renderMesh(
<<<<<<< HEAD
			const PassHandle						renderpassHandle, 
			const PipelineHandle					pipelineHandle,
=======
			const PassHandle						&renderpassHandle,
			const PipelineHandle					&pipelineHandle,
>>>>>>> c5ea5767
			const size_t							pushConstantSize, 
			const void*								pushConstantData, 
			const std::vector<VertexBufferBinding>	&vertexBufferBindings, 
			const BufferHandle						&indexBuffer,
			const size_t							indexCount,
			const vkcv::ResourcesHandle				resourceHandle,
			const size_t							resourceDescriptorSetIndex,
			const std::vector<ImageHandle>			&renderTargets);

		/**
		 * @brief end recording and present image
		*/
		void endFrame();

		vk::Format getSwapchainImageFormat();

		/**
		 * Submit a command buffer to any queue of selected type. The recording can be customized by a
		 * custom record-command-function. If the command submission has finished, an optional finish-function
		 * will be called.
		 *
		 * @param submitInfo Submit information
		 * @param record Record-command-function
		 * @param finish Finish-command-function or nullptr
		 */
		void submitCommands(const SubmitInfo &submitInfo, const RecordCommandFunction& record, const FinishCommandFunction& finish);
    };
}<|MERGE_RESOLUTION|>--- conflicted
+++ resolved
@@ -79,12 +79,6 @@
 		CommandResources				m_CommandResources;
 		SyncResources					m_SyncResources;
 		uint32_t						m_currentSwapchainImageIndex;
-<<<<<<< HEAD
-		std::vector<vk::Framebuffer>	m_TemporaryFramebuffers;
-=======
-
-		ImageHandle						m_DepthImage;
->>>>>>> c5ea5767
 
         std::function<void(int, int)> e_resizeHandle;
 
@@ -229,13 +223,8 @@
 		 * @brief render a beautiful triangle
 		*/
 		void renderMesh(
-<<<<<<< HEAD
 			const PassHandle						renderpassHandle, 
 			const PipelineHandle					pipelineHandle,
-=======
-			const PassHandle						&renderpassHandle,
-			const PipelineHandle					&pipelineHandle,
->>>>>>> c5ea5767
 			const size_t							pushConstantSize, 
 			const void*								pushConstantData, 
 			const std::vector<VertexBufferBinding>	&vertexBufferBindings, 
