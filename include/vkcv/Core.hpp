--- conflicted
+++ resolved
@@ -62,16 +62,8 @@
 
         Context m_Context;
 
-<<<<<<< HEAD
-        SwapChain                       m_swapchain;
-        const Window&                   m_window;
-=======
         Swapchain                       m_swapchain;
-        std::vector<vk::ImageView>      m_swapchainImageViews;
-        std::vector<vk::Image>          m_swapchainImages;
-		std::vector<vk::ImageLayout>    m_swapchainImageLayouts;
         Window&                   		m_window;
->>>>>>> d97962c3
 
         std::unique_ptr<PassManager>            m_PassManager;
         std::unique_ptr<PipelineManager>        m_PipelineManager;
@@ -84,18 +76,10 @@
 		CommandResources    m_CommandResources;
 		SyncResources       m_SyncResources;
 		uint32_t            m_currentSwapchainImageIndex;
-	
+
 		event_handle<int,int> e_resizeHandle;
 
-<<<<<<< HEAD
-        std::function<void(int, int)> e_resizeHandle;
-
-        static std::vector<vk::ImageView> createSwapchainImageViews( Context &context, SwapChain& swapChain);
-=======
-        static std::vector<vk::ImageView> createImageViews( Context &context, Swapchain& swapChain);
-
-		void recordSwapchainImageLayoutTransition(vk::CommandBuffer cmdBuffer, vk::ImageLayout newLayout);
->>>>>>> d97962c3
+        static std::vector<vk::ImageView> createSwapchainImageViews( Context &context, Swapchain& swapChain);
 
     public:
         /**
@@ -292,15 +276,11 @@
 		void submitCommandStream(const CommandStreamHandle handle);
 		void prepareSwapchainImageForPresent(const CommandStreamHandle handle);
 		void prepareImageForSampling(const CommandStreamHandle cmdStream, const ImageHandle image);
-<<<<<<< HEAD
 		void prepareImageForStorage(const CommandStreamHandle cmdStream, const ImageHandle image);
 		void recordImageMemoryBarrier(const CommandStreamHandle cmdStream, const ImageHandle image);
 		void recordBufferMemoryBarrier(const CommandStreamHandle cmdStream, const BufferHandle buffer);
-	};
-=======
 		
 		const vk::ImageView& getSwapchainImageView() const;
 		
     };
->>>>>>> d97962c3
 }