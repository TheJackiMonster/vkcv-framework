--- conflicted
+++ resolved
@@ -31,11 +31,9 @@
         Core() = delete;
 
         Context m_Context;
-<<<<<<< HEAD
         SwapChain m_swapchain;
         std::vector<vk::ImageView> m_swapchainImageViews;
         const Window& m_window;
-=======
 
         uint64_t m_NextPipelineId;
         std::vector<vk::Pipeline> m_Pipelines;
@@ -43,7 +41,6 @@
 
         uint64_t m_NextRenderpassId;
         std::vector<vk::RenderPass> m_Renderpasses;
->>>>>>> ab4cc615
 
     public:
         /**
