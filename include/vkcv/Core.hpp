#pragma once
/**
 * @file src/vkcv/Core.hpp
 * @brief Handling of global states regarding dependencies
 */

#include <memory>
#include <vulkan/vulkan.hpp>

#include "Context.hpp"
#include "Swapchain.hpp"
#include "Window.hpp"
#include "PassConfig.hpp"
#include "Handles.hpp"
#include "Buffer.hpp"
#include "Image.hpp"
#include "GraphicsPipelineConfig.hpp"
#include "ComputePipelineConfig.hpp"
#include "CommandResources.hpp"
#include "SyncResources.hpp"
#include "Result.hpp"
#include "vkcv/DescriptorConfig.hpp"
#include "Sampler.hpp"
#include "DescriptorWrites.hpp"
#include "Event.hpp"
#include "DrawcallRecording.hpp"
#include "CommandRecordingFunctionTypes.hpp"
#include "../../src/vkcv/WindowManager.hpp"
#include "../../src/vkcv/SwapchainManager.hpp"


namespace vkcv
{

    // forward declarations
    class PassManager;
    class GraphicsPipelineManager;
    class ComputePipelineManager;
    class DescriptorManager;
    class BufferManager;
    class SamplerManager;
    class ImageManager;
	class CommandStreamManager;
	class WindowManager;
	class SwapchainManager;

	struct SubmitInfo {
		QueueType queueType;
		std::vector<vk::Semaphore> waitSemaphores;
		std::vector<vk::Semaphore> signalSemaphores;
	};

    class Core final
    {
    private:

        /**
         * Constructor of #Core requires an @p context.
         *
         * @param context encapsulates various Vulkan objects
         */
        Core(Context &&context, const CommandResources& commandResources, const SyncResources& syncResources) noexcept;
        // explicit destruction of default constructor
        Core() = delete;

		Result acquireSwapchainImage(const SwapchainHandle &swapchainHandle);

        Context m_Context;

<<<<<<< HEAD
        std::unique_ptr<PassManager>            m_PassManager;
        std::unique_ptr<PipelineManager>        m_PipelineManager;
        std::unique_ptr<DescriptorManager>      m_DescriptorManager;
        std::unique_ptr<BufferManager>          m_BufferManager;
        std::unique_ptr<SamplerManager>         m_SamplerManager;
        std::unique_ptr<ImageManager>           m_ImageManager;
        std::unique_ptr<CommandStreamManager>   m_CommandStreamManager;
		std::unique_ptr<WindowManager>          m_WindowManager;
		std::unique_ptr<SwapchainManager>       m_SwapchainManager;
=======
        Swapchain                       m_swapchain;
        Window&                   		m_window;

        std::unique_ptr<PassManager>             m_PassManager;
        std::unique_ptr<GraphicsPipelineManager> m_PipelineManager;
        std::unique_ptr<ComputePipelineManager>  m_ComputePipelineManager;
        std::unique_ptr<DescriptorManager>       m_DescriptorManager;
        std::unique_ptr<BufferManager>           m_BufferManager;
        std::unique_ptr<SamplerManager>          m_SamplerManager;
        std::unique_ptr<ImageManager>            m_ImageManager;
        std::unique_ptr<CommandStreamManager>    m_CommandStreamManager;
>>>>>>> 6b8cfada

		CommandResources    m_CommandResources;
		SyncResources       m_SyncResources;
		uint32_t            m_currentSwapchainImageIndex;

		/**
		 * sets up swapchain images
		 * @param swapchainHandles of swapchain
		 */
		void setSwapchainImages(SwapchainHandle handle);

    public:
        /**
         * Destructor of #Core destroys the Vulkan objects contained in the core's context.
         */
        ~Core() noexcept;

        /**
         * Copy-constructor of #Core is deleted!
         *
         * @param other Other instance of #Context
         */
        Core(const Core& other) = delete;

        /**
         * Move-constructor of #Core uses default behavior!
         *
         * @param other Other instance of #Context
         */
        Core(Core &&other) = delete; // move-ctor

        /**
         * Copy assignment operator of #Core is deleted!
         *
         * @param other Other instance of #Context
         * @return Reference to itself
         */
        Core & operator=(const Core &other) = delete;

        /**
         * Move assignment operator of #Core uses default behavior!
         *
         * @param other Other instance of #Context
         * @return Reference to itself
         */
        Core & operator=(Core &&other) = delete;

        [[nodiscard]]
        const Context &getContext() const;

        /**
             * Creates a #Core with given @p applicationName and @p applicationVersion for your application.
             *
             * It is also possible to require a specific amount of queues, ask for specific queue-flags or
             * extensions. This function will take care of the required arguments as best as possible.
             *
             * To pass a valid version for your application, you should use #VK_MAKE_VERSION().
             *
             * @param[in] applicationName Name of the application
             * @param[in] applicationVersion Version of the application
             * @param[in] queueFlags (optional) Requested flags of queues
             * @param[in] instanceExtensions (optional) Requested instance extensions
             * @param[in] deviceExtensions (optional) Requested device extensions
             * @return New instance of #Context
             */
        static Core create(const char *applicationName,
                           uint32_t applicationVersion,
                           const std::vector<vk::QueueFlagBits>& queueFlags    = {},
						   const Features& features = {},
						   const std::vector<const char *>& instanceExtensions = {});

        /**
         * Creates a basic vulkan graphics pipeline using @p config from the pipeline config class and returns it using the @p handle.
         * Fixed Functions for pipeline are set with standard values.
         *
         * @param config a pipeline config object from the pipeline config class
         * @param handle a handle to return the created vulkan handle
         * @return True if pipeline creation was successful, False if not
         */
        [[nodiscard]]
		GraphicsPipelineHandle createGraphicsPipeline(const GraphicsPipelineConfig &config);

        /**
         * Creates a basic vulkan compute pipeline using @p shader program and returns it using the @p handle.
         * Fixed Functions for pipeline are set with standard values.
         *
         * @param config Contains the compiles compute shader and the corresponding descriptor set layout
         * @return True if pipeline creation was successful, False if not
         */
        [[nodiscard]]
        ComputePipelineHandle createComputePipeline(const ComputePipelineConfig &config);

        /**
         * Creates a basic vulkan render pass using @p config from the render pass config class and returns it using the @p handle.
         * Fixed Functions for pipeline are set with standard values.
         *
         * @param config a render pass config object from the render pass config class
         * @param handle a handle to return the created vulkan handle
         * @return True if render pass creation was successful, False if not
         */
        [[nodiscard]]
        PassHandle createPass(const PassConfig &config);

        /**
            * Creates a #Buffer with data-type T and @p bufferType
            * @param type Type of Buffer created
            * @param count Count of elements of type T
            * @param memoryType Type of Buffers memory
            * return Buffer-Object
            */
        template<typename T>
        Buffer<T> createBuffer(vkcv::BufferType type, size_t count, BufferMemoryType memoryType = BufferMemoryType::DEVICE_LOCAL, bool supportIndirect = false) {
        	return Buffer<T>::create(m_BufferManager.get(), type, count, memoryType, supportIndirect);
        }
        
        /**
         * Creates a Sampler with given attributes.
         *
         * @param magFilter Magnifying filter
         * @param minFilter Minimizing filter
         * @param mipmapMode Mipmapping filter
         * @param addressMode Address mode
         * @param mipLodBias Mip level of detail bias
         * @return Sampler handle
         */
        [[nodiscard]]
        SamplerHandle createSampler(SamplerFilterType magFilter, SamplerFilterType minFilter,
									SamplerMipmapMode mipmapMode, SamplerAddressMode addressMode,
									float mipLodBias = 0.0f);

        /**
         * Creates an #Image with a given format, width, height and depth.
         *
         * @param format Image format
         * @param width Image width
         * @param height Image height
         * @param depth Image depth
         * @return Image-Object
         */
        [[nodiscard]]
        Image createImage(
			vk::Format      format,
			uint32_t        width,
			uint32_t        height,
			uint32_t        depth = 1,
			bool            createMipChain = false,
			bool            supportStorage = false,
			bool            supportColorAttachment = false,
			Multisampling   multisampling = Multisampling::None);

        /**
         * creates a new window and returns it's handle
         * @param applicationName window name
         * @param windowWidth
         * @param windowHeight
         * @param resizeable resizeability bool
         * @return windowHandle
         */
		[[nodiscard]]
		WindowHandle createWindow(
				const char *applicationName,
				uint32_t windowWidth,
				uint32_t windowHeight,
				bool resizeable);

		/**
		 * getter for window reference
		 * @param handle of the window
		 * @return the window
		 */
		[[nodiscard]]
		Window& getWindow(const WindowHandle& handle );

		/**
		 * gets the swapchain of the current focused window
		 * @return swapchain
		 */
		[[nodiscard]]
		Swapchain& getSwapchainOfCurrentWindow();

		/**
		 * returns the swapchain reference
		 * @param handle of the swapchain
		 * @return swapchain
		 */
		[[nodiscard]]
		Swapchain& getSwapchain(const SwapchainHandle& handle);

		/**
		 * gets the swapchain handle from the window
		 * @param handle of the window
		 * @return the swapchain from getSwapchain( SwapchainHandle )
		 */
		[[nodiscard]]
		Swapchain& getSwapchain(const WindowHandle& handle);

		/**
		 * returns the image width
		 * @param image handle
		 * @return imageWidth
		 */
        [[nodiscard]]
        uint32_t getImageWidth(const ImageHandle& image);

        /**
         * returns the image height
         * @param image handle
         * @return imageHeight
         */
        [[nodiscard]]
        uint32_t getImageHeight(const ImageHandle& image);

        /**
         * returns the image format of the image
         * @param image handle
         * @return imageFormat
         */
		[[nodiscard]]
		vk::Format getImageFormat(const ImageHandle& image);

		/** TODO:
		 * @param bindings
		 * @return
		 */
		[[nodiscard]]
		DescriptorSetLayoutHandle createDescriptorSetLayout(const std::unordered_map<uint32_t, DescriptorBinding> &bindingsMap);
		DescriptorSetLayout getDescriptorSetLayout(const DescriptorSetLayoutHandle handle) const;

		// TODO: existsDescriptorSetLayout function that checks and returns fitting layout upon existence.

        /** TODO:
         *   @param setDescriptions
         *   @return
         */
        [[nodiscard]]
        DescriptorSetHandle createDescriptorSet(const DescriptorSetLayoutHandle &layoutHandle);
		void writeDescriptorSet(DescriptorSetHandle handle, const DescriptorWrites& writes);
		DescriptorSet getDescriptorSet(const DescriptorSetHandle handle) const;


		/**
		 * @brief start recording command buffers and increment frame index
		*/
		bool beginFrame(uint32_t& width, uint32_t& height, const WindowHandle &windowHandle);

		void recordDrawcallsToCmdStream(
			const CommandStreamHandle&      cmdStreamHandle,
			const PassHandle&               renderpassHandle,
			const GraphicsPipelineHandle    &pipelineHandle,
			const PushConstants             &pushConstants,
			const std::vector<DrawcallInfo> &drawcalls,
			const std::vector<ImageHandle>  &renderTargets,
			const WindowHandle              &windowHandle);

		void recordMeshShaderDrawcalls(
			const CommandStreamHandle&              cmdStreamHandle,
			const PassHandle&                       renderpassHandle,
			const GraphicsPipelineHandle            &pipelineHandle,
			const PushConstants&                    pushConstantData,
            const std::vector<MeshShaderDrawcall>&  drawcalls,
			const std::vector<ImageHandle>&         renderTargets,
			const WindowHandle&                     windowHandle);

		void recordComputeDispatchToCmdStream(
			CommandStreamHandle cmdStream,
            ComputePipelineHandle computePipeline,
			const uint32_t dispatchCount[3],
			const std::vector<DescriptorSetUsage> &descriptorSetUsages,
			const PushConstants& pushConstants);
		
		void recordBeginDebugLabel(const CommandStreamHandle &cmdStream,
								   const std::string& label,
								   const std::array<float, 4>& color);
		
		void recordEndDebugLabel(const CommandStreamHandle &cmdStream);

		void recordComputeIndirectDispatchToCmdStream(
			const CommandStreamHandle               cmdStream,
			const ComputePipelineHandle             computePipeline,
			const vkcv::BufferHandle                buffer,
			const size_t                            bufferArgOffset,
			const std::vector<DescriptorSetUsage>&  descriptorSetUsages,
			const PushConstants&                    pushConstants);

		/**
		 * @brief end recording and present image
		*/
		void endFrame( const WindowHandle& windowHandle );

		/**
		 * Submit a command buffer to any queue of selected type. The recording can be customized by a
		 * custom record-command-function. If the command submission has finished, an optional finish-function
		 * will be called.
		 *
		 * @param submitInfo Submit information
		 * @param record Record-command-function
		 * @param finish Finish-command-function or nullptr
		 */
		void recordAndSubmitCommandsImmediate(
			const SubmitInfo            &submitInfo, 
			const RecordCommandFunction &record, 
			const FinishCommandFunction &finish);

		CommandStreamHandle createCommandStream(QueueType queueType);

		void recordCommandsToStream(
			const CommandStreamHandle   cmdStreamHandle,
			const RecordCommandFunction &record,
			const FinishCommandFunction &finish);

		void submitCommandStream(const CommandStreamHandle& handle);
		void prepareSwapchainImageForPresent(const CommandStreamHandle& handle);
		void prepareImageForSampling(const CommandStreamHandle& cmdStream, const ImageHandle& image);
		void prepareImageForStorage(const CommandStreamHandle& cmdStream, const ImageHandle& image);
		void recordImageMemoryBarrier(const CommandStreamHandle& cmdStream, const ImageHandle& image);
		void recordBufferMemoryBarrier(const CommandStreamHandle& cmdStream, const BufferHandle& buffer);
		void resolveMSAAImage(const CommandStreamHandle& cmdStream, const ImageHandle& src, const ImageHandle& dst);

		[[nodiscard]]
		vk::ImageView getSwapchainImageView() const;
	
		void recordMemoryBarrier(const CommandStreamHandle& cmdStream);
		
		void recordBlitImage(const CommandStreamHandle& cmdStream, const ImageHandle& src, const ImageHandle& dst,
							 SamplerFilterType filterType);
	
		void setDebugLabel(const BufferHandle &handle, const std::string &label);
		void setDebugLabel(const PassHandle &handle, const std::string &label);
		void setDebugLabel(const GraphicsPipelineHandle &handle, const std::string &label);
		void setDebugLabel(const ComputePipelineHandle &handle, const std::string &label);
		void setDebugLabel(const DescriptorSetHandle &handle, const std::string &label);
		void setDebugLabel(const SamplerHandle &handle, const std::string &label);
		void setDebugLabel(const ImageHandle &handle, const std::string &label);
		void setDebugLabel(const CommandStreamHandle &handle, const std::string &label);
		
    };
}<|MERGE_RESOLUTION|>--- conflicted
+++ resolved
@@ -67,20 +67,6 @@
 
         Context m_Context;
 
-<<<<<<< HEAD
-        std::unique_ptr<PassManager>            m_PassManager;
-        std::unique_ptr<PipelineManager>        m_PipelineManager;
-        std::unique_ptr<DescriptorManager>      m_DescriptorManager;
-        std::unique_ptr<BufferManager>          m_BufferManager;
-        std::unique_ptr<SamplerManager>         m_SamplerManager;
-        std::unique_ptr<ImageManager>           m_ImageManager;
-        std::unique_ptr<CommandStreamManager>   m_CommandStreamManager;
-		std::unique_ptr<WindowManager>          m_WindowManager;
-		std::unique_ptr<SwapchainManager>       m_SwapchainManager;
-=======
-        Swapchain                       m_swapchain;
-        Window&                   		m_window;
-
         std::unique_ptr<PassManager>             m_PassManager;
         std::unique_ptr<GraphicsPipelineManager> m_PipelineManager;
         std::unique_ptr<ComputePipelineManager>  m_ComputePipelineManager;
@@ -89,7 +75,8 @@
         std::unique_ptr<SamplerManager>          m_SamplerManager;
         std::unique_ptr<ImageManager>            m_ImageManager;
         std::unique_ptr<CommandStreamManager>    m_CommandStreamManager;
->>>>>>> 6b8cfada
+        std::unique_ptr<WindowManager>           m_WindowManager;
+        std::unique_ptr<SwapchainManager>        m_SwapchainManager;
 
 		CommandResources    m_CommandResources;
 		SyncResources       m_SyncResources;
