#pragma once

#include <functional>

#ifndef __MINGW32__
#include <mutex>
<<<<<<< HEAD
#include <vector>
=======
#endif
>>>>>>> 08ec6d1f

namespace vkcv {
	
	template<typename... T>
	struct event_handle {
		uint32_t id;
	};

    template<typename... T>
    struct event_function {
        typedef std::function<void(T...)> type;
	
		event_handle<T...> handle;
        type callback;
    };

    /**
     * template for event handling
     * @tparam T parameter list
     */
    template<typename... T>
    struct event {
    private:
        std::vector< event_function<T...> > m_functions;
        uint32_t m_id_counter;
	
#ifndef __MINGW32__
		std::mutex m_mutex;
#endif

    public:

        /**
         * calls all function handles with the given arguments
         * @param arguments of the given function
         */
        void operator()(T... arguments) {
			lock();

            for (auto &function : this->m_functions) {
				function.callback(arguments...);
			}
            
            unlock();
        }

        /**
         * adds a function handle to the event to be called
         * @param callback of the function
         * @return handle of the function
         */
		event_handle<T...> add(typename event_function<T...>::type callback) {
			event_function<T...> function;
			function.handle = { m_id_counter++ };
			function.callback = callback;
            this->m_functions.push_back(function);
            return function.handle;
        }

        /**
         * removes a function handle of the event
         * @param handle of the function
         */
        void remove(event_handle<T...> handle) {
            this->m_functions.erase(
					std::remove_if(this->m_functions.begin(), this->m_functions.end(), [&handle](auto function){
						return (handle.id == function.handle.id);
					}),
                    this->m_functions.end()
            );
        }
        
        /**
         * locks the event so its function handles won't be called
         */
        void lock() {
#ifndef __MINGW32__
			m_mutex.lock();
#endif
        }
	
		/**
		* unlocks the event so its function handles can be called after locking
		*/
        void unlock() {
#ifndef __MINGW32__
			m_mutex.unlock();
#endif
        }

        explicit event(bool locked = false) {
        	if (locked) {
        		lock();
        	}
        }

        event(const event &other) = delete;

        event(event &&other) = delete;

        ~event() = default;

        event &operator=(const event &other) = delete;

        event &operator=(event &&other) = delete;
    };
}<|MERGE_RESOLUTION|>--- conflicted
+++ resolved
@@ -4,11 +4,9 @@
 
 #ifndef __MINGW32__
 #include <mutex>
-<<<<<<< HEAD
+#endif
+
 #include <vector>
-=======
-#endif
->>>>>>> 08ec6d1f
 
 namespace vkcv {
 	
