--- conflicted
+++ resolved
@@ -5,11 +5,8 @@
 #ifndef __MINGW32__
 #include <mutex>
 #endif
-<<<<<<< HEAD
-=======
 
 #include <vector>
->>>>>>> ab528a93
 
 namespace vkcv {
 	
