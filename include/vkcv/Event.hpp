#pragma once

#include <functional>
#include <mutex>

namespace vkcv {
	
	template<typename... T>
	struct event_handle {
		uint32_t id;
	};

    template<typename... T>
    struct event_function {
        typedef std::function<void(T...)> type;
	
		event_handle<T...> handle;
        type callback;
    };

    /**
     * template for event handling
     * @tparam T parameter list
     */
    template<typename... T>
    struct event {
    private:
<<<<<<< HEAD
        std::vector< event_function<T...> > m_functions;
        uint32_t m_id_counter;
=======
        std::vector<typename event_function<T...>::type> m_handles;
        std::mutex m_mutex;
>>>>>>> a68ddf84

    public:

        /**
         * calls all function handles with the given arguments
         * @param arguments of the given function
         */
        void operator()(T... arguments) {
<<<<<<< HEAD
            for (auto &function : this->m_functions) {
				function.callback(arguments...);
=======
			lock();
        	
            for (auto &handle : this->m_handles) {
                handle(arguments...);
>>>>>>> a68ddf84
            }
            
            unlock();
        }

        /**
         * adds a function handle to the event to be called
         * @param callback of the function
         * @return handle of the function
         */
		event_handle<T...> add(typename event_function<T...>::type callback) {
			event_function<T...> function;
			function.handle = { m_id_counter++ };
			function.callback = callback;
            this->m_functions.push_back(function);
            return function.handle;
        }

        /**
         * removes a function handle of the event
         * @param handle of the function
         */
        void remove(event_handle<T...> handle) {
            this->m_functions.erase(
					std::remove_if(this->m_functions.begin(), this->m_functions.end(), [&handle](auto function){
						return (handle.id == function.handle.id);
					}),
                    this->m_functions.end()
            );
        }
        
        /**
         * locks the event so its function handles won't be called
         */
        void lock() {
        	m_mutex.lock();
        }
	
		/**
		* unlocks the event so its function handles can be called after locking
		*/
        void unlock() {
        	m_mutex.unlock();
        }

        event() = default;

        event(const event &other) = delete;

        event(event &&other) = delete;

        ~event() = default;

        event &operator=(const event &other) = delete;

        event &operator=(event &&other) = delete;
    };
}<|MERGE_RESOLUTION|>--- conflicted
+++ resolved
@@ -25,13 +25,9 @@
     template<typename... T>
     struct event {
     private:
-<<<<<<< HEAD
         std::vector< event_function<T...> > m_functions;
         uint32_t m_id_counter;
-=======
-        std::vector<typename event_function<T...>::type> m_handles;
         std::mutex m_mutex;
->>>>>>> a68ddf84
 
     public:
 
@@ -40,16 +36,11 @@
          * @param arguments of the given function
          */
         void operator()(T... arguments) {
-<<<<<<< HEAD
+			lock();
+
             for (auto &function : this->m_functions) {
 				function.callback(arguments...);
-=======
-			lock();
-        	
-            for (auto &handle : this->m_handles) {
-                handle(arguments...);
->>>>>>> a68ddf84
-            }
+			}
             
             unlock();
         }
