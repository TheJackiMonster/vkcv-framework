--- conflicted
+++ resolved
@@ -78,9 +78,7 @@
 		
 		[[nodiscard]]
 		bool checkSupport(const vk::PhysicalDeviceMeshShaderFeaturesNV& features, bool required) const;
-
-<<<<<<< HEAD
-=======
+		
 		/**
          * @brief Currently used for RTX. Checks support of the @p vk::PhysicalDeviceVulkan12Features.
          * @param features The features.
@@ -117,7 +115,6 @@
 		[[nodiscard]]
 		bool checkSupport(const vk::PhysicalDeviceRayTracingPipelineFeaturesKHR& features, bool required) const;
 		
->>>>>>> 78ad6bdc
 		vk::BaseOutStructure* findFeatureStructure(vk::StructureType type) const;
 	
 	public:
