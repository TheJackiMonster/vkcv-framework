#pragma once

#include <vector>
#include <iostream>
#include <string>

<<<<<<< HEAD
namespace vkcv {

/* With these enums, 0 is reserved to signal uninitialized or invalid data. */
enum class PrimitiveType : uint32_t {
	UNDEFINED = 0,
	POSITION = 1,
	NORMAL = 2,
	TEXCOORD_0 = 3,
	TEXCOORD_1 = 4
};

/* These integer values are used the same way in OpenGL, Vulkan and glTF. This
 * enum is not needed for translation, it's only for the programmers
 * convenience (easier to read in if/switch statements etc). While this enum
 * exists in (almost) the same definition in the fx-gltf library, we want to
 * avoid exposing that dependency, thus it is re-defined here. */
enum class ComponentType : uint16_t {
	NONE=0, INT8=5120, UINT8=5121, INT16=5122, UINT16=5123,
	UINT32=5125, FLOAT32=5126
};

/* This struct describes one vertex attribute of a vertex buffer. */
typedef struct {
	PrimitiveType type;		// POSITION, NORMAL, ...
	uint32_t offset;		// offset in bytes
	uint32_t length;		// length of ... in bytes
	uint32_t stride;		// stride in bytes
	ComponentType componentType;	// eg. 5126 for float
	uint8_t  componentCount;	// eg. 3 for vec3
} VertexAttribute;

enum class VertexFormat {
	FLOAT, FLOAT2, FLOAT3, FLOAT4,
	INT, INT2, INT3, INT4
};

uint32_t getFormatSize(VertexFormat format);

struct VertexInputAttachment{
	VertexInputAttachment() = delete;
	VertexInputAttachment(uint32_t location, uint32_t binding, std::string name, VertexFormat format, uint32_t offset) noexcept;

	uint32_t location;
	uint32_t binding;
    std::string name;
	VertexFormat format;
	uint32_t offset;
};

struct VertexLayout{
	VertexLayout() noexcept;
	VertexLayout(const std::vector<VertexInputAttachment> &inputs) noexcept;
	std::unordered_map<uint32_t, VertexInputAttachment> attachmentMap;
	uint32_t stride;
};

=======
namespace vkcv{
    enum class VertexAttachmentFormat{
        FLOAT,
        FLOAT2,
        FLOAT3,
        FLOAT4,
        INT,
        INT2,
        INT3,
        INT4
    };

	uint32_t getFormatSize(VertexAttachmentFormat format);

    struct VertexAttachment{
        friend struct VertexBinding;
        /**
         * Describes an individual vertex input attribute/attachment.
         * @param inputLocation its location in the vertex shader.
         * @param name the name referred to in the shader.
         * @param format the format (and therefore, the size) this attachment is in.
         * The offset is calculated when a collection of attachments forms a binding, hence the friend declaration.
         */
        VertexAttachment(uint32_t inputLocation, const std::string &name, VertexAttachmentFormat format) noexcept;
        VertexAttachment() = delete;

        uint32_t                inputLocation;
        std::string             name;
        VertexAttachmentFormat  format;
        uint32_t                offset;
    };

    struct VertexBinding{
        /**
         * Describes all vertex input attachments _one_ buffer contains to create a vertex buffer binding.
         * NOTE: multiple vertex layouts may contain various (mutually exclusive) vertex input attachments
         * to form one complete vertex buffer binding!
         * @param bindingLocation its entry in the buffers that make up the whole vertex buffer.
         * @param attachments the vertex input attachments this specific buffer layout contains.
         */
        VertexBinding(uint32_t bindingLocation, const std::vector<VertexAttachment> &attachments) noexcept;
        VertexBinding() = delete;

        uint32_t                        bindingLocation;
        uint32_t                        stride;
        std::vector<VertexAttachment>   vertexAttachments;
    };

    struct VertexLayout{
        /**
         * Describes the complete layout of one vertex, e.g. all of the vertex input attachments used,
         * and all of the buffer bindings that refer to the attachments (for when multiple buffers are used).
         * @param bindings bindings the complete vertex buffer is comprised of.
         */
        VertexLayout() noexcept;
        VertexLayout(const std::vector<VertexBinding> &bindings) noexcept;

        std::vector<VertexBinding> vertexBindings;
    };
>>>>>>> 3a5e99cd
}<|MERGE_RESOLUTION|>--- conflicted
+++ resolved
@@ -4,64 +4,6 @@
 #include <iostream>
 #include <string>
 
-<<<<<<< HEAD
-namespace vkcv {
-
-/* With these enums, 0 is reserved to signal uninitialized or invalid data. */
-enum class PrimitiveType : uint32_t {
-	UNDEFINED = 0,
-	POSITION = 1,
-	NORMAL = 2,
-	TEXCOORD_0 = 3,
-	TEXCOORD_1 = 4
-};
-
-/* These integer values are used the same way in OpenGL, Vulkan and glTF. This
- * enum is not needed for translation, it's only for the programmers
- * convenience (easier to read in if/switch statements etc). While this enum
- * exists in (almost) the same definition in the fx-gltf library, we want to
- * avoid exposing that dependency, thus it is re-defined here. */
-enum class ComponentType : uint16_t {
-	NONE=0, INT8=5120, UINT8=5121, INT16=5122, UINT16=5123,
-	UINT32=5125, FLOAT32=5126
-};
-
-/* This struct describes one vertex attribute of a vertex buffer. */
-typedef struct {
-	PrimitiveType type;		// POSITION, NORMAL, ...
-	uint32_t offset;		// offset in bytes
-	uint32_t length;		// length of ... in bytes
-	uint32_t stride;		// stride in bytes
-	ComponentType componentType;	// eg. 5126 for float
-	uint8_t  componentCount;	// eg. 3 for vec3
-} VertexAttribute;
-
-enum class VertexFormat {
-	FLOAT, FLOAT2, FLOAT3, FLOAT4,
-	INT, INT2, INT3, INT4
-};
-
-uint32_t getFormatSize(VertexFormat format);
-
-struct VertexInputAttachment{
-	VertexInputAttachment() = delete;
-	VertexInputAttachment(uint32_t location, uint32_t binding, std::string name, VertexFormat format, uint32_t offset) noexcept;
-
-	uint32_t location;
-	uint32_t binding;
-    std::string name;
-	VertexFormat format;
-	uint32_t offset;
-};
-
-struct VertexLayout{
-	VertexLayout() noexcept;
-	VertexLayout(const std::vector<VertexInputAttachment> &inputs) noexcept;
-	std::unordered_map<uint32_t, VertexInputAttachment> attachmentMap;
-	uint32_t stride;
-};
-
-=======
 namespace vkcv{
     enum class VertexAttachmentFormat{
         FLOAT,
@@ -121,5 +63,4 @@
 
         std::vector<VertexBinding> vertexBindings;
     };
->>>>>>> 3a5e99cd
 }